--- conflicted
+++ resolved
@@ -49,15 +49,12 @@
 
 		// call the parent with the variables we have
 		parent::__construct($clientId,$clientSecret);
-<<<<<<< HEAD
-=======
 
 		// set up ez streaming
 		$this->registerStreamFunction(array($this,'streamEZCallback'));
 
 		// make sure we cleanup/destroy any streams when we exit
 		register_shutdown_function(array($this,'stopStreaming'));
->>>>>>> ff654d37
 	}
 
 	public function getAuthUrl($redirectUri=null,$scope=null) {
