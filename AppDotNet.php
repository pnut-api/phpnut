--- conflicted
+++ resolved
@@ -473,12 +473,6 @@
 		}
 
 		// else non response migration response, just return it
-<<<<<<< HEAD
-		else {
-			return $response;
-		}
-=======
-		// else non response migration response, just return it
 		else if (isset($response)) {
 			return $response;
 		}
@@ -486,7 +480,6 @@
 		else {
 			throw new AppDotNetException("No response");
 		}
->>>>>>> fde3a02a
 	}
 
 
@@ -960,14 +953,13 @@
 				$params['order']='score';
 			} else {
 				$params['order']='id';
-<<<<<<< HEAD
-    			}
+  			}
 		}
 		return $this->httpReq('get',$this->_baseUrl.'posts/search?'.$this->buildQueryString($params));
 	}
-    
-    
-    	/**
+
+
+    /**
 	* List the channels that match a specific search term
 	* @param array $params a list of filter, search query, and general Channel parameters
 	* see: https://developers.app.net/reference/resources/channel/search/
@@ -991,11 +983,6 @@
             		}
 		}
 		return $this->httpReq('get',$this->_baseUrl.'channels/search?'.$this->buildQueryString($params));
-=======
-		}
-		}
-		return $this->httpReq('get',$this->_baseUrl.'posts/search?'.$this->buildQueryString($params));
->>>>>>> fde3a02a
 	}
 
 
@@ -1158,7 +1145,6 @@
 	public function getChannelSubscriptionsById($channelid) {
 		return $this->httpReq('get',$this->_baseUrl.'channel/'.$channelid.'/subscribers/ids');
 	}
-<<<<<<< HEAD
 	
 	/**
 	 * mark channel inactive
@@ -1166,8 +1152,6 @@
 	public function deleteChannel($channelid) {
 		return $this->httpReq('delete',$this->_baseUrl.'channels/'.$channelid);
 	}
-=======
->>>>>>> fde3a02a
 
 
 	/**
@@ -1760,4 +1744,4 @@
 
 }
 
-class AppDotNetException extends Exception {}
+class AppDotNetException extends Exception {}