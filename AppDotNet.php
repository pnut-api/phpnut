<?php
/**
 * AppDotNet.php
 * App.net PHP library
 * https://github.com/jdolitsky/AppDotNetPHP
 *
 * This class handles a lower level type of access to App.net. It's ideal
 * for command line scripts and other places where you want full control
 * over what's happening, and you're at least a little familiar with oAuth.
 *
 * Alternatively you can use the EZAppDotNet class which automatically takes
 * care of a lot of the details like logging in, keeping track of tokens,
 * etc. EZAppDotNet assumes you're accessing App.net via a browser, whereas
 * this class tries to make no assumptions at all.
 */
class AppDotNet {

	protected $_baseUrl = 'https://alpha-api.app.net/stream/0/';
	protected $_authUrl = 'https://alpha.app.net/oauth/';

	private $_authPostParams=array();

	// stores the access token after login
	private $_accessToken = null;

	// stores the user ID returned when fetching the auth token
	private $_user_id = null;

	// stores the username returned when fetching the auth token
	private $_username = null;

	// The total number of requests you're allowed within the alloted time period
	private $_rateLimit = null;

	// The number of requests you have remaining within the alloted time period
	private $_rateLimitRemaining = null;

	// The number of seconds remaining in the alloted time period
	private $_rateLimitReset = null;

	// debug info
	private $_last_request = null;
	private $_last_response = null;

	// ssl certification
	private $_sslCA = null;

	// the callback function to be called when an event is received from the stream
	private $_streamCallback = null;

	// the stream buffer
	private $_streamBuffer = '';

	// stores the curl handler for the current stream
	private $_currentStream = null;

	// stores the curl multi handler for the current stream
	private $_multiStream = null;

	// stores the number of failed connects, so we can back off multiple failures
	private $_connectFailCounter = 0;

	// stores the most recent stream url, so we can re-connect when needed
	private $_streamUrl = null;

	// keeps track of the last time we've received a packet from the api, if it's too long we'll reconnect
	private $_lastStreamActivity = null;

	// stores the headers received when connecting to the stream
	private $_streamHeaders = null;

	// response meta max_id data
	private $_maxid = null;

	// response meta min_id data
	private $_minid = null;

	// response meta more data
	private $_more = null;

	// strip envelope response from returned value
	private $_stripResponseEnvelope=true;
	/**
	 * Constructs an AppDotNet PHP object with the specified client ID and
	 * client secret.
	 * @param string $client_id The client ID you received from App.net when
	 * creating your app.
	 * @param string $client_secret The client secret you received from
	 * App.net when creating your app.
	 */
	public function __construct($client_id,$client_secret) {
		$this->_clientId = $client_id;
		$this->_clientSecret = $client_secret;

		// if the digicert certificate exists in the same folder as this file,
		// remember that fact for later
		if (file_exists(dirname(__FILE__).'/DigiCertHighAssuranceEVRootCA.pem')) {
			$this->_sslCA = dirname(__FILE__).'/DigiCertHighAssuranceEVRootCA.pem';
		}
	}

	/**
	 * Set whether or not to strip Envelopse Response (meta) information
	 * This option will be deprecated in the future. Is it to allow
	 * a migration path between code expecting the old behavior
	 * and new behavior. When not stripped, you still can use the proper
	 * method to pull the meta information. Please start converting your code ASAP
	 */
	public function includeResponseEnvelope() {
		$this->_stripResponseEnvelope=false;
	}

	/**
	 * Construct the proper Auth URL for the user to visit and either grant
	 * or not access to your app. Usually you would place this as a link for
	 * the user to client, or a redirect to send them to the auth URL.
	 * @param string $callbackUri Where you want the user to be directed
	 * after authenticating with App.net. This must be one of the URIs
	 * allowed by your App.net application settings.
	 * @param array $scope An array of scopes (permissions) you wish to obtain
	 * from the user. Currently options are stream, email, write_post, follow,
	 * messages, and export. If you don't specify anything, you'll only receive
	 * access to the user's basic profile (the default).
	 */
	public function getAuthUrl($callback_uri,$scope=null) {

		// construct an authorization url based on our client id and other data
		$data = array(
			'client_id'=>$this->_clientId,
			'response_type'=>'code',
			'redirect_uri'=>$callback_uri,
		);

		$url = $this->_authUrl.'authenticate?'.$this->buildQueryString($data);
		if ($scope) {
			$url .= '&scope='.implode('+',$scope);
		}

		// return the constructed url
		return $url;
	}

	/**
	 * Call this after they return from the auth page, or anytime you need the
	 * token. For example, you could store it in a database and use
	 * setAccessToken() later on to return on behalf of the user.
	 */
	public function getAccessToken($callback_uri) {
		// if there's no access token set, and they're returning from
		// the auth page with a code, use the code to get a token
		if (!$this->_accessToken && isset($_GET['code']) && $_GET['code']) {

			// construct the necessary elements to get a token
			$data = array(
				'client_id'=>$this->_clientId,
				'client_secret'=>$this->_clientSecret,
				'grant_type'=>'authorization_code',
				'redirect_uri'=>$callback_uri,
				'code'=>$_GET['code']
			);

			// try and fetch the token with the above data
			$res = $this->httpReq('post',$this->_authUrl.'access_token', $data);

			// store it for later
			$this->_accessToken = $res['access_token'];
			$this->_username = $res['username'];
			$this->_user_id = $res['user_id'];
		}

		// return what we have (this may be a token, or it may be nothing)
		return $this->_accessToken;
	}

	/**
	 * Set the access token (eg: after retrieving it from offline storage)
	 * @param string $token A valid access token you're previously received
	 * from calling getAccessToken().
	 */
	public function setAccessToken($token) {
		$this->_accessToken = $token;
	}

	/**
	 * Retrieve an app access token from the app.net API. This allows you
	 * to access the API without going through the user access flow if you
	 * just want to (eg) consume global. App access tokens are required for
	 * some actions (like streaming global). DO NOT share the return value
	 * of this function with any user (or save it in a cookie, etc). This
	 * is considered secret info for your app only.
	 * @return string The app access token
	 */
	public function getAppAccessToken() {

		// construct the necessary elements to get a token
		$data = array(
			'client_id'=>$this->_clientId,
			'client_secret'=>$this->_clientSecret,
			'grant_type'=>'client_credentials',
		);

		// try and fetch the token with the above data
		$res = $this->httpReq('post',$this->_authUrl.'access_token', $data);

		// store it for later
		$this->_accessToken = $res['access_token'];
		$this->_username = null;
		$this->_user_id = null;

		return $this->_accessToken;
	}

	/**
	 * Returns the total number of requests you're allowed within the
	 * alloted time period.
	 * @see getRateLimitReset()
	 */
	public function getRateLimit() {
		return $this->_rateLimit;
	}

	/**
	 * The number of requests you have remaining within the alloted time period
	 * @see getRateLimitReset()
	 */
	public function getRateLimitRemaining() {
		return $_rateLimitRemaining;
	}

	/**
	 * The number of seconds remaining in the alloted time period.
	 * When this time is up you'll have getRateLimit() available again.
	 */
	public function getRateLimitReset() {
		return $_rateLimitReset;
	}

	/**
	 * Internal function, parses out important information App.net adds
	 * to the headers.
	 */
	protected function parseHeaders($response) {
		// take out the headers
		// set internal variables
		// return the body/content
		$this->rateLimit = null;
		$this->rateLimitRemaining = null;
		$this->rateLimitReset = null;

		$response = explode("\r\n\r\n",$response,2);
		$headers = $response[0];
		if (isset($response[1])) {
			$content = $response[1];
		}
		else {
			$content = null;
		}

		// this is not a good way to parse http headers
		// it will not (for example) take into account multiline headers
		// but what we're looking for is pretty basic, so we can ignore those shortcomings
		$headers = explode("\r\n",$headers);
		foreach ($headers as $header) {
			$header = explode(': ',$header,2);
			if (count($header)<2) {
				continue;
			}
			list($k,$v) = $header;
			switch ($k) {
				case 'X-RateLimit-Remaining':
					$this->rateLimitRemaining = $v;
					break;
				case 'X-RateLimit-Limit':
					$this->rateLimit = $v;
					break;
				case 'X-RateLimit-Reset':
					$this->rateLimitReset = $v;
					break;

			}
		}
		return $content;
	}

	/**
	 * Internal function. Used to turn things like TRUE into 1, and then
	 * calls http_build_query.
	 */
	protected function buildQueryString($array) {
		foreach ($array as $k=>&$v) {
			if ($v===true) {
				$v = '1';
			}
			elseif ($v===false) {
				$v = '0';
			}
			unset($v);
		}
		return http_build_query($array);
	}


	/**
	 * Internal function to handle all
	 * HTTP requests (POST,PUT,GET,DELETE)
	 */
	protected function httpReq($act, $req, $params=array(),$contentType='application/x-www-form-urlencoded') {
		$ch = curl_init($req);
		$headers = array();
		if($act != 'get') {
			curl_setopt($ch, CURLOPT_POST, true);
			// if they passed an array, build a list of parameters from it
			if (is_array($params) && $act != 'post-img') {
				$params = $this->buildQueryString($params);
			}
			curl_setopt($ch, CURLOPT_POSTFIELDS, $params);
			$headers[] = "Content-Type: ".$contentType;
		}
		if($act != 'post' && $act != 'post-img') {
			curl_setopt($ch, CURLOPT_CUSTOMREQUEST, strtoupper($act));
		}
<<<<<<< HEAD
		if ($params['access_token'] && $act != 'post' && $act != 'delete') {
			$headers[] = 'Authorization: Bearer '.$params['accessToken'];
=======
		if($act == 'get' && isset($params['access_token'])) {
			$headers[] = 'Authorization: Bearer '.$params['access_token'];
>>>>>>> cac9677a
		}
		else if ($this->_accessToken) {
			$headers[] = 'Authorization: Bearer '.$this->_accessToken;
		}
		curl_setopt($ch, CURLOPT_HTTPHEADER, $headers);
		curl_setopt($ch, CURLOPT_RETURNTRANSFER, true);
		curl_setopt($ch, CURLINFO_HEADER_OUT, true);
		curl_setopt($ch, CURLOPT_HEADER, true);
		if ($this->_sslCA) {
			curl_setopt($ch, CURLOPT_CAINFO, $this->_sslCA);
		}
		$this->_last_response = curl_exec($ch);
		$this->_last_request = curl_getinfo($ch,CURLINFO_HEADER_OUT);
		$http_status = curl_getinfo($ch, CURLINFO_HTTP_CODE);
		curl_close($ch);
		if ($http_status==0) {
			throw new AppDotNetException('Unable to connect to '.$req);
		}
		if ($http_status<200 || $http_status>=300) {
			throw new AppDotNetException('HTTP error '.$http_status);
		}
		if ($this->_last_request===false) {
			if (!curl_getinfo($ch,CURLINFO_SSL_VERIFYRESULT)) {
				throw new AppDotNetException('SSL verification failed, connection terminated.');
			}
		}
		$response = $this->parseHeaders($this->_last_response);
		$response = json_decode($response,true);

		if (isset($response['meta'])) {
			$this->_maxid=$response['meta']['max_id'];
			$this->_minid=$response['meta']['min_id'];
			$this->_more=$response['meta']['more'];
		}


		// look for errors
		if (isset($response['error'])) {
			if (is_array($response['error'])) {
				throw new AppDotNetException($response['error']['message'],
								$response['error']['code']);
			}
			else {
				throw new AppDotNetException($response['error']);
			}
		}

		// look for response migration errors
		elseif (isset($response['meta']) && isset($response['meta']['error_message'])) {
			throw new AppDotNetException($response['meta']['error_message'],$response['meta']['code']);
		}

		// if we've received a migration response, handle it and return data only
		elseif ($this->_stripResponseEnvelope && isset($response['meta']) && isset($response['data'])) {
			return $response['data'];
		}

		// else non response migration response, just return it
		else {
			return $response;
		}
	}


	/**
	 * Get max_id from last meta response data envelope
	 */
	public function getResponseMaxID() {
		return $this->_maxid;
	}

	/**
	 * Get min_id from last meta response data envelope
	 */
	public function getResponseMinID() {
		return $this->_minid;
	}

	/**
	 * Get more from last meta response data envelope
	 */
	public function getResponseMore() {
		return $this->_more;
	}

	/**
	 * Return the Filters for the current user.
	 */
	public function getAllFilters() {
		return $this->httpReq('get',$this->_baseUrl.'filters');
	}

	/**
	 * Create a Filter for the current user.
	 * @param string $name The name of the new filter
	 * @param array $filters An associative array of filters to be applied.
	 * This may change as the API evolves, as of this writing possible
	 * values are: user_ids, hashtags, link_domains, and mention_user_ids.
	 * You will need to provide at least one filter name=>value pair.
	 */
	public function createFilter($name='New filter', $filters=array()) {
		$filters['name'] = $name;
		return $this->httpReq('post',$this->_baseUrl.'filters',$filters);
	}

	/**
	 * Returns a specific Filter object.
	 * @param integer $filter_id The ID of the filter you wish to retrieve.
	 */
	public function getFilter($filter_id=null) {
		return $this->httpReq('get',$this->_baseUrl.'filters/'.urlencode($filter_id));
	}

	/**
	 * Delete a Filter. The Filter must belong to the current User.
	 * @return object Returns the deleted Filter on success.
	 */
	public function deleteFilter($filter_id=null) {
		return $this->httpReq('delete',$this->_baseUrl.'filters/'.urlencode($filter_id));
	}

	/**
	 * Create a new Post object. Mentions and hashtags will be parsed out of the
	 * post text, as will bare URLs. To create a link in a post without using a
	 * bare URL, include the anchor text in the post's text and include a link
	 * entity in the post creation call.
	 * @param string $text The text of the post
	 * @param array $data An associative array of optional post data. This
	 * will likely change as the API evolves, as of this writing allowed keys are:
	 * reply_to, and annotations. "annotations" may be a complex object represented
	 * by an associative array.
	 * @param array $params An associative array of optional data to be included
         * in the URL (such as 'include_annotations' and 'include_machine')
	 * @return array An associative array representing the post.
	 */
	public function createPost($text=null, $data = array(), $params = array()) {
		$data['text'] = $text;
		$json = json_encode($data);
		$qs = '';
		if (!empty($params)) {
			$qs = '?'.$this->buildQueryString($params);
		}
		return $this->httpReq('post',$this->_baseUrl.'posts'.$qs, $json, 'application/json');
	}

	/**
	 * Returns a specific Post.
	 * @param integer $post_id The ID of the post to retrieve
	 * @param array $params An associative array of optional general parameters.
	 * This will likely change as the API evolves, as of this writing allowed keys
	 * are: include_annotations.
	 * @return array An associative array representing the post
	 */
	public function getPost($post_id=null,$params = array()) {
		return $this->httpReq('get',$this->_baseUrl.'posts/'.urlencode($post_id)
						.'?'.$this->buildQueryString($params));
	}

	/**
	 * Delete a Post. The current user must be the same user who created the Post.
	 * It returns the deleted Post on success.
	 * @param integer $post_id The ID of the post to delete
	 * @param array An associative array representing the post that was deleted
	 */
	public function deletePost($post_id=null) {
		return $this->httpReq('delete',$this->_baseUrl.'posts/'.urlencode($post_id));
	}

	/**
	 * Retrieve the Posts that are 'in reply to' a specific Post.
	 * @param integer $post_id The ID of the post you want to retrieve replies for.
	 * @param array $params An associative array of optional general parameters.
	 * This will likely change as the API evolves, as of this writing allowed keys
	 * are:	count, before_id, since_id, include_muted, include_deleted,
	 * include_directed_posts, and include_annotations.
	 * @return An array of associative arrays, each representing a single post.
	 */
	public function getPostReplies($post_id=null,$params = array()) {
		return $this->httpReq('get',$this->_baseUrl.'posts/'.urlencode($post_id)
				.'/replies?'.$this->buildQueryString($params));
	}

	/**
	 * Get the most recent Posts created by a specific User in reverse
	 * chronological order (most recent first).
	 * @param mixed $user_id Either the ID of the user you wish to retrieve posts by,
	 * or the string "me", which will retrieve posts for the user you're authenticated
	 * as.
	 * @param array $params An associative array of optional general parameters.
	 * This will likely change as the API evolves, as of this writing allowed keys
	 * are:	count, before_id, since_id, include_muted, include_deleted,
	 * include_directed_posts, and include_annotations.
	 * @return An array of associative arrays, each representing a single post.
	 */
	public function getUserPosts($user_id='me', $params = array()) {
		return $this->httpReq('get',$this->_baseUrl.'users/'.urlencode($user_id)
					.'/posts?'.$this->buildQueryString($params));
	}

	/**
	 * Get the most recent Posts mentioning by a specific User in reverse
	 * chronological order (newest first).
	 * @param mixed $user_id Either the ID of the user who is being mentioned, or
	 * the string "me", which will retrieve posts for the user you're authenticated
	 * as.
	 * @param array $params An associative array of optional general parameters.
	 * This will likely change as the API evolves, as of this writing allowed keys
	 * are:	count, before_id, since_id, include_muted, include_deleted,
	 * include_directed_posts, and include_annotations.
	 * @return An array of associative arrays, each representing a single post.
	 */
	public function getUserMentions($user_id='me',$params = array()) {
		return $this->httpReq('get',$this->_baseUrl.'users/'
			.urlencode($user_id).'/mentions?'.$this->buildQueryString($params));
	}

	/**
	 * Return the 20 most recent posts from the current User and
	 * the Users they follow.
	 * @param array $params An associative array of optional general parameters.
	 * This will likely change as the API evolves, as of this writing allowed keys
	 * are:	count, before_id, since_id, include_muted, include_deleted,
	 * include_directed_posts, and include_annotations.
	 * @return An array of associative arrays, each representing a single post.
	 */
	public function getUserStream($params = array()) {
		return $this->httpReq('get',$this->_baseUrl.'posts/stream?'.$this->buildQueryString($params));
	}

	/**
	 * Returns a specific user object.
	 * @param mixed $user_id The ID of the user you want to retrieve, or the string
	 * "me" to retrieve data for the users you're currently authenticated as.
	 * @param array $params An associative array of optional general parameters.
	 * This will likely change as the API evolves, as of this writing allowed keys
	 * are: include_annotations|include_user_annotations.
	 * @return array An associative array representing the user data.
	 */
	public function getUser($user_id='me', $params = array()) {
		return $this->httpReq('get',$this->_baseUrl.'users/'.urlencode($user_id)
						.'?'.$this->buildQueryString($params));
	}

	/**
	 * Add the specified user ID to the list of users followed.
	 * Returns the User object of the user being followed.
	 * @param integer $user_id The user ID of the user to follow.
	 * @return array An associative array representing the user you just followed.
	 */
	public function followUser($user_id=null) {
		return $this->httpReq('post',$this->_baseUrl.'users/'.urlencode($user_id).'/follow');
	}

	/**
	 * Removes the specified user ID to the list of users followed.
	 * Returns the User object of the user being unfollowed.
	 * @param integer $user_id The user ID of the user to unfollow.
	 * @return array An associative array representing the user you just unfollowed.
	 */
	public function unfollowUser($user_id=null) {
		return $this->httpReq('delete',$this->_baseUrl.'users/'.urlencode($user_id).'/follow');
	}

	/**
	 * Returns an array of User objects the specified user is following.
	 * @param mixed $user_id Either the ID of the user being followed, or
	 * the string "me", which will retrieve posts for the user you're authenticated
	 * as.
	 * @return array An array of associative arrays, each representing a single
	 * user following $user_id
	 */
	public function getFollowing($user_id='me') {
		return $this->httpReq('get',$this->_baseUrl.'users/'.$user_id.'/following');
	}

	/**
	 * Returns an array of User objects for users following the specified user.
	 * @param mixed $user_id Either the ID of the user being followed, or
	 * the string "me", which will retrieve posts for the user you're authenticated
	 * as.
	 * @return array An array of associative arrays, each representing a single
	 * user following $user_id
	 */
	public function getFollowers($user_id='me') {
		return $this->httpReq('get',$this->_baseUrl.'users/'.$user_id.'/followers');
	}

	/**
	 * Return Posts matching a specific #hashtag.
	 * @param string $hashtag The hashtag you're looking for.
	 * @param array $params An associative array of optional general parameters.
	 * This will likely change as the API evolves, as of this writing allowed keys
	 * are:	count, before_id, since_id, include_muted, include_deleted,
	 * include_directed_posts, and include_annotations.
	 * @return An array of associative arrays, each representing a single post.
	 */
	public function searchHashtags($hashtag=null, $params = array()) {
		return $this->httpReq('get',$this->_baseUrl.'posts/tag/'
				.urlencode($hashtag).'?'.$this->buildQueryString($params));
	}

	/**
	 * Retrieve a list of all public Posts on App.net, often referred to as the
	 * global stream.
	 * @param array $params An associative array of optional general parameters.
	 * This will likely change as the API evolves, as of this writing allowed keys
	 * are:	count, before_id, since_id, include_muted, include_deleted,
	 * include_directed_posts, and include_annotations.
	 * @return An array of associative arrays, each representing a single post.
	 */
	public function getPublicPosts($params = array()) {
		return $this->httpReq('get',$this->_baseUrl.'posts/stream/global?'.$this->buildQueryString($params));
	}

  /**
   * List User interactions
   */
  public function getMyInteractions($params = array()) {
    return $this->httpReq('get',$this->_baseUrl.'users/me/interactions?'.$this->buildQueryString($params));
  }

	/**
	 * Retrieve a user's user ID by specifying their username.
	 * Now supported by the API. We use the API if we have a token
	 * Otherwise we scrape the alpha.app.net site for the info.
	 * @param string $username The username of the user you want the ID of, without
	 * an @ symbol at the beginning.
	 * @return integer The user's user ID
	 */
	public function getIdByUsername($username=null) {
		if ($this->_accessToken) {
			$res=$this->httpReq('get',$this->_baseUrl.'users/@'.$username);
			$user_id=$res['data']['id'];
		} else {
			$ch = curl_init('https://alpha.app.net/'.urlencode(strtolower($username)));
			curl_setopt($ch, CURLOPT_POST, false);
			curl_setopt($ch, CURLOPT_RETURNTRANSFER, true);
			curl_setopt($ch,CURLOPT_USERAGENT,
				'Mozilla/5.0 (Macintosh; Intel Mac OS X 10.7; rv:7.0.1) Gecko/20100101 Firefox/7.0.1');
			$response = curl_exec($ch);
			curl_close($ch);
			$temp = explode('title="User Id ',$response);
			$temp2 = explode('"',$temp[1]);
			$user_id = $temp2[0];
		}
		return $user_id;
	}

	/**
	 * Mute a user
	 * @param integer $user_id The user ID to mute
	 */
	public function muteUser($user_id=null) {
	 	return $this->httpReq('post',$this->_baseUrl.'users/'.urlencode($user_id).'/mute');
	}

	/**
	 * Unmute a user
	 * @param integer $user_id The user ID to unmute
	 */
	public function unmuteUser($user_id=null) {
		return $this->httpReq('delete',$this->_baseUrl.'users/'.urlencode($user_id).'/mute');
	}

	/**
	 * List the users muted by the current user
	 * @return array An array of associative arrays, each representing one muted user.
	 */
	public function getMuted() {
		return $this->httpReq('get',$this->_baseUrl.'users/me/muted');
	}

	/**
	* Star a post
	* @param integer $post_id The post ID to star
	*/
	public function starPost($post_id=null) {
		return $this->httpReq('post',$this->_baseUrl.'posts/'.urlencode($post_id).'/star');
	}

	/**
	* Unstar a post
	* @param integer $post_id The post ID to unstar
	*/
	public function unstarPost($post_id=null) {
		return $this->httpReq('delete',$this->_baseUrl.'posts/'.urlencode($post_id).'/star');
	}

	/**
	* List the posts starred by the current user
	* @param array $params An associative array of optional general parameters.
	* This will likely change as the API evolves, as of this writing allowed keys
	* are:	count, before_id, since_id, include_muted, include_deleted,
	* include_directed_posts, and include_annotations.
	* See https://github.com/appdotnet/api-spec/blob/master/resources/posts.md#general-parameters
	* @return array An array of associative arrays, each representing a single
	* user who has starred a post
	*/
	public function getStarred($user_id='me', $params = array()) {
		return $this->httpReq('get',$this->_baseUrl.'users/'.urlencode($user_id).'/stars'
					.'?'.$this->buildQueryString($params));
	}

	/**
	* List the users who have starred a post
	* @param integer $post_id the post ID to get stars from
	* @return array An array of associative arrays, each representing one user.
	*/
	public function getStars($post_id=null) {
		return $this->httpReq('get',$this->_baseUrl.'posts/'.urlencode($post_id).'/stars');
	}

	/**
	 * Returns an array of User objects of users who reposted the specified post.
	 * @param integer $post_id the post ID to
	 * @return array An array of associative arrays, each representing a single
	 * user who reposted $post_id
	 */
	public function getReposters($post_id){
		return $this->httpReq('get',$this->_baseUrl.'posts/'.urlencode($post_id).'/reposters');
	}

	/**
	 * Repost an existing Post object.
	 * @param integer $post_id The id of the post
	 * @return not a clue
	 */
	public function repost($post_id){
		return $this->httpReq('post',$this->_baseUrl.'posts/'.urlencode($post_id).'/repost');
	}

	/**
	 * Delete a post that the user has reposted.
	 * @param integer $post_id The id of the post
	 * @return not a clue
	 */
	public function deleteRepost($post_id){
		return $this->httpReq('delete',$this->_baseUrl.'posts/'.urlencode($post_id).'/repost');
	}

	/**
	* List the users who match a specific search term
	* @param string $search The search query. Supports @username or #tag searches as
	* well as normal search terms. Searches username, display name, bio information.
	* Does not search posts.
	* @return array An array of associative arrays, each representing one user.
	*/
	public function searchUsers($search="") {
		return $this->httpReq('get',$this->_baseUrl.'users/search?q='.urlencode($search));
	}

	/**
<<<<<<< HEAD
	* Return the 20 most recent posts for a stream using a valid Token
	* @param array $params An associative array of optional general parameters.
	* This will likely change as the API evolves, as of this writing allowed keys
	* are: count, before_id, since_id, include_muted, include_deleted,
	* include_directed_posts, and include_annotations.
	* @return An array of associative arrays, each representing a single post.
	*/
	public function getTokenStream($params = array()) {
		if ($params['access_token']) {
			return $this->httpReq('get',$this->_baseUrl.'posts/stream?'.$this->buildQueryString($params),$params);
		} else {
			return $this->httpReq('get',$this->_baseUrl.'posts/stream?'.$this->buildQueryString($params));
		}
	}

	/**
	* Get a user object by username
	* @param string $name the @name to get
	* @return array representing one user
	*/
=======
	 * Return the 20 most recent posts for a stream using a valid Token
	 * @param array $params An associative array of optional general parameters.
	 * This will likely change as the API evolves, as of this writing allowed keys
	 * are: count, before_id, since_id, include_muted, include_deleted,
	 * include_directed_posts, and include_annotations.
	 * @return An array of associative arrays, each representing a single post.
	 */
	public function getTokenStream($params = array()) {
		if ($params[access_token]) {
			return $this->httpReq('get',$this->_baseUrl.'posts/stream?'.$this->buildQueryString($params),$params); } else { return $this->httpReq('get',$this->_baseUrl.'posts/stream?'.$this->buildQueryString($params));
		}
	}

	/**
	 * Get a user object by username
	 * @param string $name the @name to get
	 * @return array representing one user
	 */
>>>>>>> cac9677a
	public function getUserByName($name=null) {
		return $this->httpReq('get',$this->_baseUrl.'users/@'.$name);
	}

	/**
<<<<<<< HEAD
	* Return the 20 most recent Posts from the current User's personalized stream
	* and mentions stream merged into one stream.
	* @param array $params An associative array of optional general parameters.
	* This will likely change as the API evolves, as of this writing allowed keys
	* are: count, before_id, since_id, include_muted, include_deleted,
	* include_directed_posts, and include_annotations.
	* @return An array of associative arrays, each representing a single post.
	*/
	public function getUserUnifiedStream($params = array()) {
		return $this->httpReq('get',$this->_baseUrl.'posts/stream/unified?'.$this->buildQueryString($params));
=======
	 * Update Profile Data via JSON
	 * @data array containing user descriptors
	 */
	public function updateUserData($data = array()) {
		$json = json_encode($data);
		return $this->httpReq('put',$this->_baseUrl.'users/me', $json, 'application/json');
	}

	/**
	 * Update a user image
	 * @which avatar|cover
	 * @image path reference to image
	 */
	protected function updateUserImage($which = 'avatar', $image = null) {
		$data = array($which=>"@$image");
		return $this->httpReq('post-img',$this->_baseUrl.'users/me/'.$which, $data, 'multipart/form-data');
	}

	public function updateUserAvatar($avatar = null) {
		if($avatar != null)
			return $this->updateUserImage('avatar', $avatar);
	}

	public function updateUserCover($cover = null) {
		if($cover != null)
			return $this->updateUserImage('cover', $cover);
>>>>>>> cac9677a
	}

	public function getLastRequest() {
		return $this->_last_request;
	}
	public function getLastResponse() {
		return $this->_last_response;
	}

	/**
	 * Registers your function (or an array of object and method) to be called
	 * whenever an event is received via an open app.net stream. Your function
	 * will receive a single parameter, which is the object wrapper containing
	 * the meta and data.
	 * @param mixed A PHP callback (either a string containing the function name,
	 * or an array where the first element is the class/object and the second
	 * is the method).
	 */
	public function registerStreamFunction($function) {
		$this->_streamCallback = $function;
	}

	/**
	 * Opens a stream that's been created for this user/app and starts sending
	 * events/objects to your defined callback functions. You must define at
	 * least one callback function before opening a stream.
	 * @param mixed $stream Either a stream ID or the endpoint of a stream
	 * you've already created. This stream must exist and must be valid for
	 * your current access token. If you pass a stream ID, the library will
	 * make an API call to get the endpoint.
	 *
	 * This function will return immediately, but your callback functions
	 * will continue to receive events until you call closeStream() or until
	 * App.net terminates the stream from their end with an error.
	 *
	 * If you're disconnected due to a network error, the library will
	 * automatically attempt to reconnect you to the same stream, no action
	 * on your part is necessary for this. However if the app.net API returns
	 * an error, a reconnection attempt will not be made.
	 *
	 * Note there is no closeStream, because once you open a stream you
	 * can't stop it (unless you exit() or die() or throw an uncaught
	 * exception, or something else that terminates the script).
	 * @return boolean True
	 * @see createStream()
	 */
	public function openStream($stream) {
		// if there's already a stream running, don't allow another
		if ($this->_currentStream) {
			throw new AppDotNetException('There is already a stream being consumed, only one stream can be consumed per AppDotNetStream instance');
		}
		// must register a callback (or the exercise is pointless)
		if (!$this->_streamCallback) {
			throw new AppDotNetException('You must define your callback function using registerStreamFunction() before calling openStream');
		}
		// if the stream is a numeric value, get the stream info from the api
		if (is_numeric($stream)) {
			$stream = $this->getStream($stream);
			$this->_streamUrl = $stream['endpoint'];
		}
		else {
			$this->_streamUrl = $stream;
		}
		// continue doing this until we get an error back or something...?
		$this->httpStream('get',$this->_streamUrl);

		return true;
	}

	/**
	 * Close the currently open stream.
	 * @return true;
	 */
	public function closeStream() {
		if (!$this->_lastStreamActivity) {
			// never opened
			return;
		}
		if (!$this->_multiStream) {
			throw new AppDotNetException('You must open a stream before calling closeStream()');
		}
		curl_close($this->_currentStream);
		curl_multi_remove_handle($this->_multiStream,$this->_currentStream);
		curl_multi_close($this->_multiStream);
		$this->_currentStream = null;
		$this->_multiStream = null;
	}

	/**
	 * Retrieve all streams for the current access token.
	 * @return array An array of stream definitions.
	 */
	public function getAllStreams() {
		return $this->httpReq('get',$this->_baseUrl.'streams');
	}

	/**
	 * Returns a single stream specified by a stream ID. The stream must have been
	 * created with the current access token.
	 * @return array A stream definition
	 */
	public function getStream($streamId) {
		return $this->httpReq('get',$this->_baseUrl.'streams/'.urlencode($streamId));
	}

	/**
	 * Creates a stream for the current access token.
	 * @param array $objectTypes The objects you want to retrieve data for from the
	 * stream. At time of writing these can be 'post', 'star', and/or 'user_follow'.
	 * If you don't specify, all events will be retrieved.
	 */
	public function createStream($objectTypes=null) {
		// default object types to everything
		if (is_null($objectTypes)) {
			$objectTypes = array('post','star','user_follow');
		}
		$data = array(
			'object_types'=>$objectTypes,
			'type'=>'long_poll',
		);
		$data = json_encode($data);
		$response = $this->httpReq('post',$this->_baseUrl.'streams',$data,'application/json');
		return $response;
	}

	/**
	 * Deletes a stream if you no longer need it.
	 * @param integer $streamId The stream ID to delete. This stream must have been
	 * created by the current access token.
	 */
	public function deleteStream($streamId) {
		return $this->httpReq('delete',$this->_baseUrl.'streams'.urlencode($streamId));
	}

	/**
	 * Deletes all streams created by the current access token.
	 */
	public function deleteAllStreams() {
		return $this->httpReq('delete',$this->_baseUrl.'streams');
	}

	/**
	 * Internal function used to process incoming chunks from the stream. This is only
	 * public because it needs to be accessed by CURL. Do not call or use this function
	 * in your own code.
	 * @ignore
	 */
	public function httpStreamReceive($ch,$data) {
		$this->_lastStreamActivity = time();
		$this->_streamBuffer .= $data;
		if (!$this->_streamHeaders) {
			$pos = strpos($this->_streamBuffer,"\r\n\r\n");
			if ($pos!==false) {
				$this->_streamHeaders = substr($this->_streamBuffer,0,$pos);
				$this->_streamBuffer = substr($this->_streamBuffer,$pos+4);
			}
		}
		else {
			$pos = strpos($this->_streamBuffer,"\r\n");
			if ($pos!==false) {
				$command = substr($this->_streamBuffer,0,$pos);
				$this->_streamBuffer = substr($this->_streamBuffer,$pos+2);
				$command = json_decode($command,true);
				if ($command) {
					call_user_func($this->_streamCallback,$command);
				}
			}
		}
		return strlen($data);
	}

	/**
	 * Opens a long lived HTTP connection to the app.net servers, and sends data
	 * received to the httpStreamReceive function. As a general rule you should not
	 * directly call this method, it's used by openStream().
	 */
	protected function httpStream($act, $req, $params=array(),$contentType='application/x-www-form-urlencoded') {
		if ($this->_currentStream) {
			throw new AppDotNetException('There is already an open stream, you must close the existing one before opening a new one');
		}
		$headers = array();
		$this->_streamBuffer = '';
		if ($this->_accessToken) {
			$headers[] = 'Authorization: Bearer '.$this->_accessToken;
		}
		$this->_currentStream = curl_init($req);
		curl_setopt($this->_currentStream, CURLOPT_HTTPHEADER, $headers);
		curl_setopt($this->_currentStream, CURLOPT_RETURNTRANSFER, true);
		curl_setopt($this->_currentStream, CURLINFO_HEADER_OUT, true);
		curl_setopt($this->_currentStream, CURLOPT_HEADER, true);
		if ($this->_sslCA) {
			curl_setopt($this->_currentStream, CURLOPT_CAINFO, $this->_sslCA);
		}
		// every time we receive a chunk of data, forward it to httpStreamReceive
		curl_setopt($this->_currentStream, CURLOPT_WRITEFUNCTION, array($this, "httpStreamReceive"));

		// curl_exec($ch);
		// return;

		$this->_multiStream = curl_multi_init();
		$this->_lastStreamActivity = time();
		curl_multi_add_handle($this->_multiStream,$this->_currentStream);
	}

	public function reconnectStream() {
		$this->closeStream();
		$this->_connectFailCounter++;
		// if we've failed a few times, back off
		if ($this->_connectFailCounter>1) {
			$sleepTime = pow(2,$this->_connectFailCounter);
			// don't sleep more than 60 seconds
			if ($sleepTime>60) {
				$sleepTime = 60;
			}
			sleep($sleepTime);
		}
		$this->httpStream('get',$this->_streamUrl);
	}

	/**
	 * Process an open stream for x microseconds, then return. This is useful if you want
	 * to be doing other things while processing the stream. If you just want to
	 * consume the stream without other actions, you can call processForever() instead.
	 * @param float @microseconds The number of microseconds to process for before
	 * returning. There are 1,000,000 microseconds in a second.
	 * @return void
	 */
	public function processStream($microseconds=null) {
		if (!$this->_multiStream) {
			throw new AppDotNetException('You must open a stream before calling processStream()');
		}
		$start = microtime(true);
		$active = null;
		$inQueue = null;
		$sleepFor = 0;
		do {
			// if we haven't received anything within 30 seconds, reconnect
			if (time()-$this->_lastStreamActivity>=30) {
				$this->reconnectStream();
			}
			curl_multi_exec($this->_multiStream, $active);
			if (!$active) {
				$httpCode = curl_getinfo($this->_currentStream,CURLINFO_HTTP_CODE);
				// don't reconnect on 400 errors
				if ($httpCode>=400 && $httpCode<=499) {
					throw new AppDotNetException('Received HTTP error '.$httpCode.' check your URL and credentials before reconnecting');
				}
				$this->reconnectStream();
			}
			// sleep for a max of 2/10 of a second
			$timeSoFar = (microtime(true)-$start)*1000000;
			$sleepFor = 200000;
			if ($timeSoFar+$sleepFor>$microseconds) {
				$sleepFor = $microseconds - $timeSoFar;
			}

			if ($sleepFor>0) {
				usleep($sleepFor);
			}
		} while ($timeSoFar+$sleepFor<$microseconds);
	}

	/**
	 * Process an open stream forever. This function will never return, if you
	 * want to perform other actions while consuming the stream, you should use
	 * processFor() instead.
	 * @return void This function will never return
	 * @see processFor();
	 */
	public function processStreamForever() {
		while (true) {
			$this->processStream(600);
		}
	}

}

class AppDotNetException extends Exception {}<|MERGE_RESOLUTION|>--- conflicted
+++ resolved
@@ -319,13 +319,8 @@
 		if($act != 'post' && $act != 'post-img') {
 			curl_setopt($ch, CURLOPT_CUSTOMREQUEST, strtoupper($act));
 		}
-<<<<<<< HEAD
-		if ($params['access_token'] && $act != 'post' && $act != 'delete') {
-			$headers[] = 'Authorization: Bearer '.$params['accessToken'];
-=======
 		if($act == 'get' && isset($params['access_token'])) {
 			$headers[] = 'Authorization: Bearer '.$params['access_token'];
->>>>>>> cac9677a
 		}
 		else if ($this->_accessToken) {
 			$headers[] = 'Authorization: Bearer '.$this->_accessToken;
@@ -778,28 +773,6 @@
 	}
 
 	/**
-<<<<<<< HEAD
-	* Return the 20 most recent posts for a stream using a valid Token
-	* @param array $params An associative array of optional general parameters.
-	* This will likely change as the API evolves, as of this writing allowed keys
-	* are: count, before_id, since_id, include_muted, include_deleted,
-	* include_directed_posts, and include_annotations.
-	* @return An array of associative arrays, each representing a single post.
-	*/
-	public function getTokenStream($params = array()) {
-		if ($params['access_token']) {
-			return $this->httpReq('get',$this->_baseUrl.'posts/stream?'.$this->buildQueryString($params),$params);
-		} else {
-			return $this->httpReq('get',$this->_baseUrl.'posts/stream?'.$this->buildQueryString($params));
-		}
-	}
-
-	/**
-	* Get a user object by username
-	* @param string $name the @name to get
-	* @return array representing one user
-	*/
-=======
 	 * Return the 20 most recent posts for a stream using a valid Token
 	 * @param array $params An associative array of optional general parameters.
 	 * This will likely change as the API evolves, as of this writing allowed keys
@@ -808,8 +781,10 @@
 	 * @return An array of associative arrays, each representing a single post.
 	 */
 	public function getTokenStream($params = array()) {
-		if ($params[access_token]) {
-			return $this->httpReq('get',$this->_baseUrl.'posts/stream?'.$this->buildQueryString($params),$params); } else { return $this->httpReq('get',$this->_baseUrl.'posts/stream?'.$this->buildQueryString($params));
+		if ($params['access_token']) {
+			return $this->httpReq('get',$this->_baseUrl.'posts/stream?'.$this->buildQueryString($params),$params);
+		} else {
+			return $this->httpReq('get',$this->_baseUrl.'posts/stream?'.$this->buildQueryString($params));
 		}
 	}
 
@@ -818,13 +793,11 @@
 	 * @param string $name the @name to get
 	 * @return array representing one user
 	 */
->>>>>>> cac9677a
 	public function getUserByName($name=null) {
 		return $this->httpReq('get',$this->_baseUrl.'users/@'.$name);
 	}
 
 	/**
-<<<<<<< HEAD
 	* Return the 20 most recent Posts from the current User's personalized stream
 	* and mentions stream merged into one stream.
 	* @param array $params An associative array of optional general parameters.
@@ -835,7 +808,9 @@
 	*/
 	public function getUserUnifiedStream($params = array()) {
 		return $this->httpReq('get',$this->_baseUrl.'posts/stream/unified?'.$this->buildQueryString($params));
-=======
+  }
+
+  /**
 	 * Update Profile Data via JSON
 	 * @data array containing user descriptors
 	 */
@@ -862,7 +837,6 @@
 	public function updateUserCover($cover = null) {
 		if($cover != null)
 			return $this->updateUserImage('cover', $cover);
->>>>>>> cac9677a
 	}
 
 	public function getLastRequest() {
