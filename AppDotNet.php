<?php
/**
 * AppDotNet.php
 * App.net PHP library
 * https://github.com/jdolitsky/AppDotNetPHP
 *
 * This class handles a lower level type of access to App.net. It's ideal
 * for command line scripts and other places where you want full control
 * over what's happening, and you're at least a little familiar with oAuth.
 *
 * Alternatively you can use the EZAppDotNet class which automatically takes
 * care of a lot of the details like logging in, keeping track of tokens,
 * etc. EZAppDotNet assumes you're accessing App.net via a browser, whereas
 * this class tries to make no assumptions at all.
 */
class AppDotNet {

	protected $_baseUrl = 'https://alpha-api.app.net/stream/0/';
	protected $_authUrl = 'https://alpha.app.net/oauth/';

	private $_authPostParams=array();

	// stores the access token after login
	private $_accessToken = null;

	// stores the user ID returned when fetching the auth token
	private $_user_id = null;

	// stores the username returned when fetching the auth token
	private $_username = null;

	// The total number of requests you're allowed within the alloted time period
	private $_rateLimit = null;

	// The number of requests you have remaining within the alloted time period
	private $_rateLimitRemaining = null;

	// The number of seconds remaining in the alloted time period
	private $_rateLimitReset = null;

	// debug info
	private $_last_request = null;
	private $_last_response = null;

	// ssl certification
	private $_sslCA = null;

	// the callback function to be called when an event is received from the stream
	private $_streamCallback = null;

	// the stream buffer
	private $_streamBuffer = '';

	// stores the curl handler for the current stream
	private $_currentStream = null;

	// stores the curl multi handler for the current stream
	private $_multiStream = null;

	// stores the number of failed connects, so we can back off multiple failures
	private $_connectFailCounter = 0;

	// stores the most recent stream url, so we can re-connect when needed
	private $_streamUrl = null;

	// keeps track of the last time we've received a packet from the api, if it's too long we'll reconnect
	private $_lastStreamActivity = null;

	// stores the headers received when connecting to the stream
	private $_streamHeaders = null;

	// response meta max_id data
	private $_maxid = null;

	// response meta min_id data
	private $_minid = null;

	// response meta more data
	private $_more = null;

	// strip envelope response from returned value
	private $_stripResponseEnvelope=true;
	/**
	 * Constructs an AppDotNet PHP object with the specified client ID and
	 * client secret.
	 * @param string $client_id The client ID you received from App.net when
	 * creating your app.
	 * @param string $client_secret The client secret you received from
	 * App.net when creating your app.
	 */
	public function __construct($client_id,$client_secret) {
		$this->_clientId = $client_id;
		$this->_clientSecret = $client_secret;

		// if the digicert certificate exists in the same folder as this file,
		// remember that fact for later
		if (file_exists(dirname(__FILE__).'/DigiCertHighAssuranceEVRootCA.pem')) {
			$this->_sslCA = dirname(__FILE__).'/DigiCertHighAssuranceEVRootCA.pem';
		}
	}

	/**
	 * Set whether or not to strip Envelopse Response (meta) information
	 * This option will be deprecated in the future. Is it to allow
	 * a migration path between code expecting the old behavior
	 * and new behavior. When not stripped, you still can use the proper
	 * method to pull the meta information. Please start converting your code ASAP
	 */
	public function includeResponseEnvelope() {
		$this->_stripResponseEnvelope=false;
	}

	/**
	 * Construct the proper Auth URL for the user to visit and either grant
	 * or not access to your app. Usually you would place this as a link for
	 * the user to client, or a redirect to send them to the auth URL.
	 * @param string $callbackUri Where you want the user to be directed
	 * after authenticating with App.net. This must be one of the URIs
	 * allowed by your App.net application settings.
	 * @param array $scope An array of scopes (permissions) you wish to obtain
	 * from the user. Currently options are stream, email, write_post, follow,
	 * messages, and export. If you don't specify anything, you'll only receive
	 * access to the user's basic profile (the default).
	 */
	public function getAuthUrl($callback_uri,$scope=null) {

		// construct an authorization url based on our client id and other data
		$data = array(
			'client_id'=>$this->_clientId,
			'response_type'=>'code',
			'redirect_uri'=>$callback_uri,
		);

		$url = $this->_authUrl.'authenticate?'.$this->buildQueryString($data);
		if ($scope) {
			$url .= '&scope='.implode('+',$scope);
		}

		// return the constructed url
		return $url;
	}

	/**
	 * Call this after they return from the auth page, or anytime you need the
	 * token. For example, you could store it in a database and use
	 * setAccessToken() later on to return on behalf of the user.
	 */
	public function getAccessToken($callback_uri) {
		// if there's no access token set, and they're returning from
		// the auth page with a code, use the code to get a token
		if (!$this->_accessToken && isset($_GET['code']) && $_GET['code']) {

			// construct the necessary elements to get a token
			$data = array(
				'client_id'=>$this->_clientId,
				'client_secret'=>$this->_clientSecret,
				'grant_type'=>'authorization_code',
				'redirect_uri'=>$callback_uri,
				'code'=>$_GET['code']
			);

			// try and fetch the token with the above data
			$res = $this->httpReq('post',$this->_authUrl.'access_token', $data);

			// store it for later
			$this->_accessToken = $res['access_token'];
			$this->_username = $res['username'];
			$this->_user_id = $res['user_id'];
		}

		// return what we have (this may be a token, or it may be nothing)
		return $this->_accessToken;
	}

	/**
	 * Set the access token (eg: after retrieving it from offline storage)
	 * @param string $token A valid access token you're previously received
	 * from calling getAccessToken().
	 */
	public function setAccessToken($token) {
		$this->_accessToken = $token;
	}

	/**
	 * Retrieve an app access token from the app.net API. This allows you
	 * to access the API without going through the user access flow if you
	 * just want to (eg) consume global. App access tokens are required for
	 * some actions (like streaming global). DO NOT share the return value
	 * of this function with any user (or save it in a cookie, etc). This
	 * is considered secret info for your app only.
	 * @return string The app access token
	 */
	public function getAppAccessToken() {

		// construct the necessary elements to get a token
		$data = array(
			'client_id'=>$this->_clientId,
			'client_secret'=>$this->_clientSecret,
			'grant_type'=>'client_credentials',
		);

		// try and fetch the token with the above data
		$res = $this->httpReq('post',$this->_authUrl.'access_token', $data);

		// store it for later
		$this->_accessToken = $res['access_token'];
		$this->_username = null;
		$this->_user_id = null;

		return $this->_accessToken;
	}

	/**
	 * Returns the total number of requests you're allowed within the
	 * alloted time period.
	 * @see getRateLimitReset()
	 */
	public function getRateLimit() {
		return $this->_rateLimit;
	}

	/**
	 * The number of requests you have remaining within the alloted time period
	 * @see getRateLimitReset()
	 */
	public function getRateLimitRemaining() {
		return $_rateLimitRemaining;
	}

	/**
	 * The number of seconds remaining in the alloted time period.
	 * When this time is up you'll have getRateLimit() available again.
	 */
	public function getRateLimitReset() {
		return $_rateLimitReset;
	}

	/**
	 * Internal function, parses out important information App.net adds
	 * to the headers.
	 */
	protected function parseHeaders($response) {
		// take out the headers
		// set internal variables
		// return the body/content
		$this->rateLimit = null;
		$this->rateLimitRemaining = null;
		$this->rateLimitReset = null;

		$response = explode("\r\n\r\n",$response,2);
		$headers = $response[0];
		if (isset($response[1])) {
			$content = $response[1];
		}
		else {
			$content = null;
		}

		// this is not a good way to parse http headers
		// it will not (for example) take into account multiline headers
		// but what we're looking for is pretty basic, so we can ignore those shortcomings
		$headers = explode("\r\n",$headers);
		foreach ($headers as $header) {
			$header = explode(': ',$header,2);
			if (count($header)<2) {
				continue;
			}
			list($k,$v) = $header;
			switch ($k) {
				case 'X-RateLimit-Remaining':
					$this->rateLimitRemaining = $v;
					break;
				case 'X-RateLimit-Limit':
					$this->rateLimit = $v;
					break;
				case 'X-RateLimit-Reset':
					$this->rateLimitReset = $v;
					break;

			}
		}
		return $content;
	}

	/**
	 * Internal function. Used to turn things like TRUE into 1, and then
	 * calls http_build_query.
	 */
	protected function buildQueryString($array) {
		foreach ($array as $k=>&$v) {
			if ($v===true) {
				$v = '1';
			}
			elseif ($v===false) {
				$v = '0';
			}
			unset($v);
		}
		return http_build_query($array);
	}


	/**
	 * Internal function to handle all
	 * HTTP requests (POST,GET,DELETE)
	 */
	protected function httpReq($act, $req, $params=array(),$contentType='application/x-www-form-urlencoded') {
		$ch = curl_init($req);
		$headers = array();
		if($act == 'post' || $act == 'delete') {
			curl_setopt($ch, CURLOPT_POST, true);
			// if they passed an array, build a list of parameters from it
			if (is_array($params)) {
				$params = $this->buildQueryString($params);
			}
			curl_setopt($ch, CURLOPT_POSTFIELDS, $params);
			$headers[] = "Content-Type: ".$contentType;
		}
		if($act == 'delete') {
			curl_setopt($ch, CURLOPT_CUSTOMREQUEST, 'DELETE');
		}
		if ($params['access_token'] && $act != 'post' && $act != 'delete') {
			$headers[] = 'Authorization: Bearer '.$params['accessToken'];
		}
		else if ($this->_accessToken) {
			$headers[] = 'Authorization: Bearer '.$this->_accessToken;
		}
		curl_setopt($ch, CURLOPT_HTTPHEADER, $headers);
		curl_setopt($ch, CURLOPT_RETURNTRANSFER, true);
		curl_setopt($ch, CURLINFO_HEADER_OUT, true);
		curl_setopt($ch, CURLOPT_HEADER, true);
		if ($this->_sslCA) {
			curl_setopt($ch, CURLOPT_CAINFO, $this->_sslCA);
		}
		$this->_last_response = curl_exec($ch);
		$this->_last_request = curl_getinfo($ch,CURLINFO_HEADER_OUT);
		$http_status = curl_getinfo($ch, CURLINFO_HTTP_CODE);
		curl_close($ch);
		if ($http_status==0) {
			throw new AppDotNetException('Unable to connect to '.$req);
		}
		if ($http_status<200 || $http_status>=300) {
			throw new AppDotNetException('HTTP error '.$http_status);
		}
		if ($this->_last_request===false) {
			if (!curl_getinfo($ch,CURLINFO_SSL_VERIFYRESULT)) {
				throw new AppDotNetException('SSL verification failed, connection terminated.');
			}
		}
		$response = $this->parseHeaders($this->_last_response);
		$response = json_decode($response,true);

		if (isset($response['meta'])) {
			$this->_maxid=$response['meta']['max_id'];
			$this->_minid=$response['meta']['min_id'];
			$this->_more=$response['meta']['more'];
		}


		// look for errors
		if (isset($response['error'])) {
			if (is_array($response['error'])) {
				throw new AppDotNetException($response['error']['message'],
								$response['error']['code']);
			}
			else {
				throw new AppDotNetException($response['error']);
			}
		}

		// look for response migration errors
		elseif (isset($response['meta']) && isset($response['meta']['error_message'])) {
			throw new AppDotNetException($response['meta']['error_message'],$response['meta']['code']);
		}

		// if we've received a migration response, handle it and return data only
		elseif ($this->_stripResponseEnvelope && isset($response['meta']) && isset($response['data'])) {
			return $response['data'];
		}

		// else non response migration response, just return it
		else {
			return $response;
		}
	}


	/**
	 * Get max_id from last meta response data envelope
	 */
	public function getResponseMaxID() {
		return $this->_maxid;
	}

	/**
	 * Get min_id from last meta response data envelope
	 */
	public function getResponseMinID() {
		return $this->_minid;
	}

	/**
	 * Get more from last meta response data envelope
	 */
	public function getResponseMore() {
		return $this->_more;
	}

	/**
	 * Return the Filters for the current user.
	 */
	public function getAllFilters() {
		return $this->httpReq('get',$this->_baseUrl.'filters');
	}

	/**
	 * Create a Filter for the current user.
	 * @param string $name The name of the new filter
	 * @param array $filters An associative array of filters to be applied.
	 * This may change as the API evolves, as of this writing possible
	 * values are: user_ids, hashtags, link_domains, and mention_user_ids.
	 * You will need to provide at least one filter name=>value pair.
	 */
	public function createFilter($name='New filter', $filters=array()) {
		$filters['name'] = $name;
		return $this->httpReq('post',$this->_baseUrl.'filters',$filters);
	}

	/**
	 * Returns a specific Filter object.
	 * @param integer $filter_id The ID of the filter you wish to retrieve.
	 */
	public function getFilter($filter_id=null) {
		return $this->httpReq('get',$this->_baseUrl.'filters/'.urlencode($filter_id));
	}

	/**
	 * Delete a Filter. The Filter must belong to the current User.
	 * @return object Returns the deleted Filter on success.
	 */
	public function deleteFilter($filter_id=null) {
		return $this->httpReq('delete',$this->_baseUrl.'filters/'.urlencode($filter_id));
	}

	/**
	 * Create a new Post object. Mentions and hashtags will be parsed out of the
	 * post text, as will bare URLs. To create a link in a post without using a
	 * bare URL, include the anchor text in the post's text and include a link
	 * entity in the post creation call.
	 * @param string $text The text of the post
	 * @param array $data An associative array of optional post data. This
	 * will likely change as the API evolves, as of this writing allowed keys are:
	 * reply_to, and annotations. "annotations" may be a complex object represented
	 * by an associative array.
	 * @param array $params An associative array of optional data to be included
         * in the URL (such as 'include_anontations' and 'include_machine')
	 * @return array An associative array representing the post.
	 */
	public function createPost($text=null, $data = array(), $params = array()) {
		$data['text'] = $text;
		$json = json_encode($data);
		$qs = '';
		if (!empty($params)) {
			$qs = '?'.$this->buildQueryString($params);
		}
		return $this->httpReq('post',$this->_baseUrl.'posts'.$qs, $json, 'application/json');
	}

	/**
	 * Returns a specific Post.
	 * @param integer $post_id The ID of the post to retrieve
	 * @param array $params An associative array of optional general parameters.
	 * This will likely change as the API evolves, as of this writing allowed keys
	 * are: include_annotations.
	 * @return array An associative array representing the post
	 */
	public function getPost($post_id=null,$params = array()) {
		return $this->httpReq('get',$this->_baseUrl.'posts/'.urlencode($post_id)
						.'?'.$this->buildQueryString($params));
	}

	/**
	 * Delete a Post. The current user must be the same user who created the Post.
	 * It returns the deleted Post on success.
	 * @param integer $post_id The ID of the post to delete
	 * @param array An associative array representing the post that was deleted
	 */
	public function deletePost($post_id=null) {
		return $this->httpReq('delete',$this->_baseUrl.'posts/'.urlencode($post_id));
	}

	/**
	 * Retrieve the Posts that are 'in reply to' a specific Post.
	 * @param integer $post_id The ID of the post you want to retrieve replies for.
	 * @param array $params An associative array of optional general parameters.
	 * This will likely change as the API evolves, as of this writing allowed keys
	 * are:	count, before_id, since_id, include_muted, include_deleted,
	 * include_directed_posts, and include_annotations.
	 * @return An array of associative arrays, each representing a single post.
	 */
	public function getPostReplies($post_id=null,$params = array()) {
		return $this->httpReq('get',$this->_baseUrl.'posts/'.urlencode($post_id)
				.'/replies?'.$this->buildQueryString($params));
	}

	/**
	 * Get the most recent Posts created by a specific User in reverse
	 * chronological order (most recent first).
	 * @param mixed $user_id Either the ID of the user you wish to retrieve posts by,
	 * or the string "me", which will retrieve posts for the user you're authenticated
	 * as.
	 * @param array $params An associative array of optional general parameters.
	 * This will likely change as the API evolves, as of this writing allowed keys
	 * are:	count, before_id, since_id, include_muted, include_deleted,
	 * include_directed_posts, and include_annotations.
	 * @return An array of associative arrays, each representing a single post.
	 */
	public function getUserPosts($user_id='me', $params = array()) {
		return $this->httpReq('get',$this->_baseUrl.'users/'.urlencode($user_id)
					.'/posts?'.$this->buildQueryString($params));
	}

	/**
	 * Get the most recent Posts mentioning by a specific User in reverse
	 * chronological order (newest first).
	 * @param mixed $user_id Either the ID of the user who is being mentioned, or
	 * the string "me", which will retrieve posts for the user you're authenticated
	 * as.
	 * @param array $params An associative array of optional general parameters.
	 * This will likely change as the API evolves, as of this writing allowed keys
	 * are:	count, before_id, since_id, include_muted, include_deleted,
	 * include_directed_posts, and include_annotations.
	 * @return An array of associative arrays, each representing a single post.
	 */
	public function getUserMentions($user_id='me',$params = array()) {
		return $this->httpReq('get',$this->_baseUrl.'users/'
			.urlencode($user_id).'/mentions?'.$this->buildQueryString($params));
	}

	/**
	 * Return the 20 most recent posts from the current User and
	 * the Users they follow.
	 * @param array $params An associative array of optional general parameters.
	 * This will likely change as the API evolves, as of this writing allowed keys
	 * are:	count, before_id, since_id, include_muted, include_deleted,
	 * include_directed_posts, and include_annotations.
	 * @return An array of associative arrays, each representing a single post.
	 */
	public function getUserStream($params = array()) {
		return $this->httpReq('get',$this->_baseUrl.'posts/stream?'.$this->buildQueryString($params));
	}

	/**
	 * Returns a specific user object.
	 * @param mixed $user_id The ID of the user you want to retrieve, or the string
	 * "me" to retrieve data for the users you're currently authenticated as.
	 * @return array An associative array representing the user data.
	 */
	public function getUser($user_id='me') {
		return $this->httpReq('get',$this->_baseUrl.'users/'.urlencode($user_id));
	}

	/**
	 * Add the specified user ID to the list of users followed.
	 * Returns the User object of the user being followed.
	 * @param integer $user_id The user ID of the user to follow.
	 * @return array An associative array representing the user you just followed.
	 */
	public function followUser($user_id=null) {
		return $this->httpReq('post',$this->_baseUrl.'users/'.urlencode($user_id).'/follow');
	}

	/**
	 * Removes the specified user ID to the list of users followed.
	 * Returns the User object of the user being unfollowed.
	 * @param integer $user_id The user ID of the user to unfollow.
	 * @return array An associative array representing the user you just unfollowed.
	 */
	public function unfollowUser($user_id=null) {
		return $this->httpReq('delete',$this->_baseUrl.'users/'.urlencode($user_id).'/follow');
	}

	/**
	 * Returns an array of User objects the specified user is following.
	 * @param mixed $user_id Either the ID of the user being followed, or
	 * the string "me", which will retrieve posts for the user you're authenticated
	 * as.
	 * @return array An array of associative arrays, each representing a single
	 * user following $user_id
	 */
	public function getFollowing($user_id='me') {
		return $this->httpReq('get',$this->_baseUrl.'users/'.$user_id.'/following');
	}

	/**
	 * Returns an array of User objects for users following the specified user.
	 * @param mixed $user_id Either the ID of the user being followed, or
	 * the string "me", which will retrieve posts for the user you're authenticated
	 * as.
	 * @return array An array of associative arrays, each representing a single
	 * user following $user_id
	 */
	public function getFollowers($user_id='me') {
		return $this->httpReq('get',$this->_baseUrl.'users/'.$user_id.'/followers');
	}

	/**
	 * Return Posts matching a specific #hashtag.
	 * @param string $hashtag The hashtag you're looking for.
	 * @param array $params An associative array of optional general parameters.
	 * This will likely change as the API evolves, as of this writing allowed keys
	 * are:	count, before_id, since_id, include_muted, include_deleted,
	 * include_directed_posts, and include_annotations.
	 * @return An array of associative arrays, each representing a single post.
	 */
	public function searchHashtags($hashtag=null, $params = array()) {
		return $this->httpReq('get',$this->_baseUrl.'posts/tag/'
				.urlencode($hashtag).'?'.$this->buildQueryString($params));
	}

	/**
	 * Retrieve a list of all public Posts on App.net, often referred to as the
	 * global stream.
	 * @param array $params An associative array of optional general parameters.
	 * This will likely change as the API evolves, as of this writing allowed keys
	 * are:	count, before_id, since_id, include_muted, include_deleted,
	 * include_directed_posts, and include_annotations.
	 * @return An array of associative arrays, each representing a single post.
	 */
	public function getPublicPosts($params = array()) {
		return $this->httpReq('get',$this->_baseUrl.'posts/stream/global?'.$this->buildQueryString($params));
	}

	/**
	 * Retrieve a user's user ID by specifying their username.
	 * Now supported by the API. We use the API if we have a token
	 * Otherwise we scrape the alpha.app.net site for the info.
	 * @param string $username The username of the user you want the ID of, without
	 * an @ symbol at the beginning.
	 * @return integer The user's user ID
	 */
	public function getIdByUsername($username=null) {
<<<<<<< HEAD
		if ($this->_accessToken) {
			$res=$this->httpReq('get',$this->_baseUrl.'users/@'.$name);
			$user_id=$res['data']['id'];
		} else {
			$ch = curl_init('https://alpha.app.net/'.urlencode(strtolower($username)));
			curl_setopt($ch, CURLOPT_POST, false);
			curl_setopt($ch, CURLOPT_RETURNTRANSFER, true);
			curl_setopt($ch,CURLOPT_USERAGENT,
				'Mozilla/5.0 (Macintosh; Intel Mac OS X 10.7; rv:7.0.1) Gecko/20100101 Firefox/7.0.1');
			$response = curl_exec($ch);
			curl_close($ch);
			$temp = explode('title="User Id ',$response);
			$temp2 = explode('"',$temp[1]);
			$user_id = $temp2[0];
		}
=======
		$ch = curl_init('https://alpha.app.net/'.urlencode(strtolower($username)));
		curl_setopt($ch, CURLOPT_POST, false);
		curl_setopt($ch, CURLOPT_RETURNTRANSFER, true);
		curl_setopt($ch,CURLOPT_USERAGENT,
			'Mozilla/5.0 (Macintosh; Intel Mac OS X 10.7; rv:7.0.1) Gecko/20100101 Firefox/7.0.1');
		$response = curl_exec($ch);
		curl_close($ch);
		$temp = explode('title="User Id ',$response);
		$temp2 = explode('"',$temp[1]);
		$user_id = $temp2[0];
>>>>>>> b766519a
		return $user_id;
	}

	/**
	 * Mute a user
	 * @param integer $user_id The user ID to mute
	 */
	public function muteUser($user_id=null) {
	 	return $this->httpReq('post',$this->_baseUrl.'users/'.urlencode($user_id).'/mute');
	}

	/**
	 * Unmute a user
	 * @param integer $user_id The user ID to unmute
	 */
	public function unmuteUser($user_id=null) {
		return $this->httpReq('delete',$this->_baseUrl.'users/'.urlencode($user_id).'/mute');
	}

	/**
	 * List the users muted by the current user
	 * @return array An array of associative arrays, each representing one muted user.
	 */
	public function getMuted() {
		return $this->httpReq('get',$this->_baseUrl.'users/me/muted');
	}

	/**
	* Star a post
	* @param integer $post_id The post ID to star
	*/
	public function starPost($post_id=null) {
		return $this->httpReq('post',$this->_baseUrl.'posts/'.urlencode($post_id).'/star');
	}

	/**
	* Unstar a post
	* @param integer $post_id The post ID to unstar
	*/
	public function unstarPost($post_id=null) {
		return $this->httpReq('delete',$this->_baseUrl.'posts/'.urlencode($post_id).'/star');
	}

	/**
	* List the posts starred by the current user
	* @param array $params An associative array of optional general parameters.
	* This will likely change as the API evolves, as of this writing allowed keys
	* are:	count, before_id, since_id, include_muted, include_deleted,
	* include_directed_posts, and include_annotations.
	* See https://github.com/appdotnet/api-spec/blob/master/resources/posts.md#general-parameters
	* @return array An array of associative arrays, each representing a single
	* user who has starred a post
	*/
	public function getStarred($user_id='me', $params = array()) {
		return $this->httpReq('get',$this->_baseUrl.'users/'.urlencode($user_id).'/stars'
					.'?'.$this->buildQueryString($params));
	}

	/**
	* List the users who have starred a post
	* @param integer $post_id the post ID to get stars from
	* @return array An array of associative arrays, each representing one user.
	*/
	public function getStars($post_id=null) {
		return $this->httpReq('get',$this->_baseUrl.'posts/'.urlencode($post_id).'/stars');
	}

	/**
	 * Returns an array of User objects of users who reposted the specified post.
	 * @param integer $post_id the post ID to
	 * @return array An array of associative arrays, each representing a single
	 * user who reposted $post_id
	 */
	public function getReposters($post_id){
		return $this->httpReq('get',$this->_baseUrl.'posts/'.urlencode($post_id).'/reposters');
	}

	/**
	 * Repost an existing Post object.
	 * @param integer $post_id The id of the post
	 * @return not a clue
	 */
	public function repost($post_id){
		return $this->httpReq('post',$this->_baseUrl.'posts/'.urlencode($post_id).'/repost');
	}

	/**
	 * Delete a post that the user has reposted.
	 * @param integer $post_id The id of the post
	 * @return not a clue
	 */
	public function deleteRepost($post_id){
		return $this->httpReq('delete',$this->_baseUrl.'posts/'.urlencode($post_id).'/repost');
	}

	/**
	* List the users who match a specific search term
	* @param string $search The search query. Supports @username or #tag searches as
	* well as normal search terms. Searches username, display name, bio information.
	* Does not search posts.
	* @return array An array of associative arrays, each representing one user.
	*/
	public function searchUsers($search="") {
		return $this->httpReq('get',$this->_baseUrl.'users/search?q='.urlencode($search));
	}

	/**
	* Return the 20 most recent posts for a stream using a valid Token
	* @param array $params An associative array of optional general parameters.
	* This will likely change as the API evolves, as of this writing allowed keys
	* are: count, before_id, since_id, include_muted, include_deleted,
	* include_directed_posts, and include_annotations.
	* @return An array of associative arrays, each representing a single post.
	*/
	public function getTokenStream($params = array()) {
		if ($params['access_token']) {
			return $this->httpReq('get',$this->_baseUrl.'posts/stream?'.$this->buildQueryString($params),$params);
		} else {
			return $this->httpReq('get',$this->_baseUrl.'posts/stream?'.$this->buildQueryString($params));
		}
	}

	/**
	* Get a user object by username
	* @param string $name the @name to get
	* @return array representing one user
	*/
	public function getId($name=null) {
		return $this->httpReq('get',$this->_baseUrl.'users/@'.$name);
	}

	/**
	* Return the 20 most recent Posts from the current User's personalized stream
	* and mentions stream merged into one stream.
	* @param array $params An associative array of optional general parameters.
	* This will likely change as the API evolves, as of this writing allowed keys
	* are: count, before_id, since_id, include_muted, include_deleted,
	* include_directed_posts, and include_annotations.
	* @return An array of associative arrays, each representing a single post.
	*/
	public function getUserUnifiedStream($params = array()) {
		return $this->httpReq('get',$this->_baseUrl.'posts/stream/unified?'.$this->buildQueryString($params));
	}

	public function getLastRequest() {
		return $this->_last_request;
	}
	public function getLastResponse() {
		return $this->_last_response;
	}

	/**
	 * Registers your function (or an array of object and method) to be called
	 * whenever an event is received via an open app.net stream. Your function
	 * will receive a single parameter, which is the object wrapper containing
	 * the meta and data.
	 * @param mixed A PHP callback (either a string containing the function name,
	 * or an array where the first element is the class/object and the second
	 * is the method).
	 */
	public function registerStreamFunction($function) {
		$this->_streamCallback = $function;
	}

	/**
	 * Opens a stream that's been created for this user/app and starts sending
	 * events/objects to your defined callback functions. You must define at
	 * least one callback function before opening a stream.
	 * @param mixed $stream Either a stream ID or the endpoint of a stream
	 * you've already created. This stream must exist and must be valid for
	 * your current access token. If you pass a stream ID, the library will
	 * make an API call to get the endpoint.
	 *
	 * This function will return immediately, but your callback functions
	 * will continue to receive events until you call closeStream() or until
	 * App.net terminates the stream from their end with an error.
	 *
	 * If you're disconnected due to a network error, the library will
	 * automatically attempt to reconnect you to the same stream, no action
	 * on your part is necessary for this. However if the app.net API returns
	 * an error, a reconnection attempt will not be made.
	 *
	 * Note there is no closeStream, because once you open a stream you
	 * can't stop it (unless you exit() or die() or throw an uncaught
	 * exception, or something else that terminates the script).
	 * @return boolean True
	 * @see createStream()
	 */
	public function openStream($stream) {
		// if there's already a stream running, don't allow another
		if ($this->_currentStream) {
			throw new AppDotNetException('There is already a stream being consumed, only one stream can be consumed per AppDotNetStream instance');
		}
		// must register a callback (or the exercise is pointless)
		if (!$this->_streamCallback) {
			throw new AppDotNetException('You must define your callback function using registerStreamFunction() before calling openStream');
		}
		// if the stream is a numeric value, get the stream info from the api
		if (is_numeric($stream)) {
			$stream = $this->getStream($stream);
			$this->_streamUrl = $stream['endpoint'];
		}
		else {
			$this->_streamUrl = $stream;
		}
		// continue doing this until we get an error back or something...?
		$this->httpStream('get',$this->_streamUrl);

		return true;
	}

	/**
	 * Close the currently open stream.
	 * @return true;
	 */
	public function closeStream() {
		if (!$this->_lastStreamActivity) {
			// never opened
			return;
		}
		if (!$this->_multiStream) {
			throw new AppDotNetException('You must open a stream before calling closeStream()');
		}
		curl_close($this->_currentStream);
		curl_multi_remove_handle($this->_multiStream,$this->_currentStream);
		curl_multi_close($this->_multiStream);
		$this->_currentStream = null;
		$this->_multiStream = null;
	}

	/**
	 * Retrieve all streams for the current access token.
	 * @return array An array of stream definitions.
	 */
	public function getAllStreams() {
		return $this->httpReq('get',$this->_baseUrl.'streams');
	}

	/**
	 * Returns a single stream specified by a stream ID. The stream must have been
	 * created with the current access token.
	 * @return array A stream definition
	 */
	public function getStream($streamId) {
		return $this->httpReq('get',$this->_baseUrl.'streams/'.urlencode($streamId));
	}

	/**
	 * Creates a stream for the current access token.
	 * @param array $objectTypes The objects you want to retrieve data for from the
	 * stream. At time of writing these can be 'post', 'star', and/or 'user_follow'.
	 * If you don't specify, all events will be retrieved.
	 */
	public function createStream($objectTypes=null) {
		// default object types to everything
		if (is_null($objectTypes)) {
			$objectTypes = array('post','star','user_follow');
		}
		$data = array(
			'object_types'=>$objectTypes,
			'type'=>'long_poll',
		);
		$data = json_encode($data);
		$response = $this->httpReq('post',$this->_baseUrl.'streams',$data,'application/json');
		return $response;
	}

	/**
	 * Deletes a stream if you no longer need it.
	 * @param integer $streamId The stream ID to delete. This stream must have been
	 * created by the current access token.
	 */
	public function deleteStream($streamId) {
		return $this->httpReq('delete',$this->_baseUrl.'streams'.urlencode($streamId));
	}

	/**
	 * Deletes all streams created by the current access token.
	 */
	public function deleteAllStreams() {
		return $this->httpReq('delete',$this->_baseUrl.'streams');
	}

	/**
	 * Internal function used to process incoming chunks from the stream. This is only
	 * public because it needs to be accessed by CURL. Do not call or use this function
	 * in your own code.
	 * @ignore
	 */
	public function httpStreamReceive($ch,$data) {
		$this->_lastStreamActivity = time();
		$this->_streamBuffer .= $data;
		if (!$this->_streamHeaders) {
			$pos = strpos($this->_streamBuffer,"\r\n\r\n");
			if ($pos!==false) {
				$this->_streamHeaders = substr($this->_streamBuffer,0,$pos);
				$this->_streamBuffer = substr($this->_streamBuffer,$pos+4);
			}
		}
		else {
			$pos = strpos($this->_streamBuffer,"\r\n");
			if ($pos!==false) {
				$command = substr($this->_streamBuffer,0,$pos);
				$this->_streamBuffer = substr($this->_streamBuffer,$pos+2);
				$command = json_decode($command,true);
				if ($command) {
					call_user_func($this->_streamCallback,$command);
				}
			}
		}
		return strlen($data);
	}

	/**
	 * Opens a long lived HTTP connection to the app.net servers, and sends data
	 * received to the httpStreamReceive function. As a general rule you should not
	 * directly call this method, it's used by openStream().
	 */
	protected function httpStream($act, $req, $params=array(),$contentType='application/x-www-form-urlencoded') {
		if ($this->_currentStream) {
			throw new AppDotNetException('There is already an open stream, you must close the existing one before opening a new one');
		}
		$headers = array();
		$this->_streamBuffer = '';
		if ($this->_accessToken) {
			$headers[] = 'Authorization: Bearer '.$this->_accessToken;
		}
		$this->_currentStream = curl_init($req);
		curl_setopt($this->_currentStream, CURLOPT_HTTPHEADER, $headers);
		curl_setopt($this->_currentStream, CURLOPT_RETURNTRANSFER, true);
		curl_setopt($this->_currentStream, CURLINFO_HEADER_OUT, true);
		curl_setopt($this->_currentStream, CURLOPT_HEADER, true);
		if ($this->_sslCA) {
			curl_setopt($this->_currentStream, CURLOPT_CAINFO, $this->_sslCA);
		}
		// every time we receive a chunk of data, forward it to httpStreamReceive
		curl_setopt($this->_currentStream, CURLOPT_WRITEFUNCTION, array($this, "httpStreamReceive"));

		// curl_exec($ch);
		// return;

		$this->_multiStream = curl_multi_init();
		$this->_lastStreamActivity = time();
		curl_multi_add_handle($this->_multiStream,$this->_currentStream);
	}

	public function reconnectStream() {
		$this->closeStream();
		$this->_connectFailCounter++;
		// if we've failed a few times, back off
		if ($this->_connectFailCounter>1) {
			$sleepTime = pow(2,$this->_connectFailCounter);
			// don't sleep more than 60 seconds
			if ($sleepTime>60) {
				$sleepTime = 60;
			}
			sleep($sleepTime);
		}
		$this->httpStream('get',$this->_streamUrl);
	}

	/**
	 * Process an open stream for x microseconds, then return. This is useful if you want
	 * to be doing other things while processing the stream. If you just want to
	 * consume the stream without other actions, you can call processForever() instead.
	 * @param float @microseconds The number of microseconds to process for before
	 * returning. There are 1,000,000 microseconds in a second.
	 * @return void
	 */
	public function processStream($microseconds=null) {
		if (!$this->_multiStream) {
			throw new AppDotNetException('You must open a stream before calling processStream()');
		}
		$start = microtime(true);
		$active = null;
		$inQueue = null;
		$sleepFor = 0;
		do {
			// if we haven't received anything within 30 seconds, reconnect
			if (time()-$this->_lastStreamActivity>=30) {
				$this->reconnectStream();
			}
			curl_multi_exec($this->_multiStream, $active);
			if (!$active) {
				$httpCode = curl_getinfo($this->_currentStream,CURLINFO_HTTP_CODE);
				// don't reconnect on 400 errors
				if ($httpCode>=400 && $httpCode<=499) {
					throw new AppDotNetException('Received HTTP error '.$httpCode.' check your URL and credentials before reconnecting');
				}
				$this->reconnectStream();
			}
			// sleep for a max of 2/10 of a second
			$timeSoFar = (microtime(true)-$start)*1000000;
			$sleepFor = 200000;
			if ($timeSoFar+$sleepFor>$microseconds) {
				$sleepFor = $microseconds - $timeSoFar;
			}

			if ($sleepFor>0) {
				usleep($sleepFor);
			}
		} while ($timeSoFar+$sleepFor<$microseconds);
	}

	/**
	 * Process an open stream forever. This function will never return, if you
	 * want to perform other actions while consuming the stream, you should use
	 * processFor() instead.
	 * @return void This function will never return
	 * @see processFor();
	 */
	public function processStreamForever() {
		while (true) {
			$this->processStream(600);
		}
	}

}

class AppDotNetException extends Exception {}<|MERGE_RESOLUTION|>--- conflicted
+++ resolved
@@ -640,7 +640,6 @@
 	 * @return integer The user's user ID
 	 */
 	public function getIdByUsername($username=null) {
-<<<<<<< HEAD
 		if ($this->_accessToken) {
 			$res=$this->httpReq('get',$this->_baseUrl.'users/@'.$name);
 			$user_id=$res['data']['id'];
@@ -656,18 +655,6 @@
 			$temp2 = explode('"',$temp[1]);
 			$user_id = $temp2[0];
 		}
-=======
-		$ch = curl_init('https://alpha.app.net/'.urlencode(strtolower($username)));
-		curl_setopt($ch, CURLOPT_POST, false);
-		curl_setopt($ch, CURLOPT_RETURNTRANSFER, true);
-		curl_setopt($ch,CURLOPT_USERAGENT,
-			'Mozilla/5.0 (Macintosh; Intel Mac OS X 10.7; rv:7.0.1) Gecko/20100101 Firefox/7.0.1');
-		$response = curl_exec($ch);
-		curl_close($ch);
-		$temp = explode('title="User Id ',$response);
-		$temp2 = explode('"',$temp[1]);
-		$user_id = $temp2[0];
->>>>>>> b766519a
 		return $user_id;
 	}
 
