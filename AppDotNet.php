<?php
/**
 * AppDotNet.php
 * App.net PHP library
 * https://github.com/jdolitsky/AppDotNetPHP
 *
 * This class handles a lower level type of access to App.net. It's ideal
 * for command line scripts and other places where you want full control
 * over what's happening, and you're at least a little familiar with oAuth.
 *
 * Alternatively you can use the EZAppDotNet class which automatically takes
 * care of a lot of the details like logging in, keeping track of tokens,
 * etc. EZAppDotNet assumes you're accessing App.net via a browser, whereas
 * this class tries to make no assumptions at all.
 */
class AppDotNet {

	protected $_baseUrl = 'https://alpha-api.app.net/stream/0/';
	protected $_authUrl = 'https://alpha.app.net/oauth/';

	private $_authPostParams=array();

	// stores the access token after login
	private $_accessToken = null;

	// stores the user ID returned when fetching the auth token
	private $_user_id = null;

	// stores the username returned when fetching the auth token
	private $_username = null;

	// The total number of requests you're allowed within the alloted time period
	private $_rateLimit = null;

	// The number of requests you have remaining within the alloted time period
	private $_rateLimitRemaining = null;

	// The number of seconds remaining in the alloted time period
	private $_rateLimitReset = null;

	// debug info
	private $_last_request = null;
	private $_last_response = null;

	// ssl certification
	private $_sslCA = null;

<<<<<<< HEAD
	/**
	 * Constructs an AppDotNet PHP object with the specified client ID and 
	 * client secret.
	 * @param string $client_id The client ID you received from App.net when 
	 * creating your app.
	 * @param string $client_secret The client secret you received from 
=======
	// the callback function to be called when an event is received from the stream
	private $_streamCallback = null;

	// the stream buffer
	private $_streamBuffer = '';

	// stores the curl handler for the current stream
	private $_currentStream = null;

	// stores the curl multi handler for the current stream
	private $_multiStream = null;

	// stores the number of failed connects, so we can back off multiple failures
	private $_connectFailCounter = 0;

	// stores the most recent stream url, so we can re-connect when needed
	private $_streamUrl = null;

	// keeps track of the last time we've received a packet from the api, if it's too long we'll reconnect
	private $_lastStreamActivity = null;

	// stores the headers received when connecting to the stream
	private $_streamHeaders = null;

	// response meta max_id data
	private $_maxid = null;

	// response meta min_id data
	private $_minid = null;

	// response meta more data
	private $_more = null;

	// strip envelope response from returned value
	private $_stripResponseEnvelope=true;
	/**
	 * Constructs an AppDotNet PHP object with the specified client ID and
	 * client secret.
	 * @param string $client_id The client ID you received from App.net when
	 * creating your app.
	 * @param string $client_secret The client secret you received from
>>>>>>> ff654d37
	 * App.net when creating your app.
	 */
	public function __construct($client_id,$client_secret) {
		$this->_clientId = $client_id;
		$this->_clientSecret = $client_secret;

		// if the digicert certificate exists in the same folder as this file,
		// remember that fact for later
		if (file_exists(dirname(__FILE__).'/DigiCertHighAssuranceEVRootCA.pem')) {
			$this->_sslCA = dirname(__FILE__).'/DigiCertHighAssuranceEVRootCA.pem';
		}
<<<<<<< HEAD
=======
	}

	/**
	 * Set whether or not to strip Envelopse Response (meta) information
	 * This option will be deprecated in the future. Is it to allow
	 * a migration path between code expecting the old behavior
	 * and new behavior. When not stripped, you still can use the proper
	 * method to pull the meta information. Please start converting your code ASAP
	 */
	public function includeResponseEnvelope() {
		$this->_stripResponseEnvelope=false;
>>>>>>> ff654d37
	}

	/**
	 * Construct the proper Auth URL for the user to visit and either grant
	 * or not access to your app. Usually you would place this as a link for
	 * the user to client, or a redirect to send them to the auth URL.
	 * @param string $callbackUri Where you want the user to be directed
	 * after authenticating with App.net. This must be one of the URIs
	 * allowed by your App.net application settings.
	 * @param array $scope An array of scopes (permissions) you wish to obtain
	 * from the user. Currently options are stream, email, write_post, follow,
	 * messages, and export. If you don't specify anything, you'll only receive
	 * access to the user's basic profile (the default).
	 */
	public function getAuthUrl($callback_uri,$scope=null) {

		// construct an authorization url based on our client id and other data
		$data = array(
			'client_id'=>$this->_clientId,
			'response_type'=>'code',
			'redirect_uri'=>$callback_uri,
		);

		$url = $this->_authUrl.'authenticate?'.$this->buildQueryString($data);
		if ($scope) {
			$url .= '&scope='.implode('+',$scope);
		}

		// return the constructed url
		return $url;
	}

	/**
	 * Call this after they return from the auth page, or anytime you need the
	 * token. For example, you could store it in a database and use
	 * setAccessToken() later on to return on behalf of the user.
	 */
	public function getAccessToken($callback_uri) {
<<<<<<< HEAD
		// if there's no access token set, and they're returning from 
=======
		// if there's no access token set, and they're returning from
>>>>>>> ff654d37
		// the auth page with a code, use the code to get a token
		if (!$this->_accessToken && isset($_GET['code']) && $_GET['code']) {

			// construct the necessary elements to get a token
			$data = array(
				'client_id'=>$this->_clientId,
				'client_secret'=>$this->_clientSecret,
				'grant_type'=>'authorization_code',
				'redirect_uri'=>$callback_uri,
				'code'=>$_GET['code']
			);

			// try and fetch the token with the above data
			$res = $this->httpReq('post',$this->_authUrl.'access_token', $data);

			// store it for later
			$this->_accessToken = $res['access_token'];
			$this->_username = $res['username'];
			$this->_user_id = $res['user_id'];
		}

		// return what we have (this may be a token, or it may be nothing)
		return $this->_accessToken;
	}

	/**
	 * Set the access token (eg: after retrieving it from offline storage)
<<<<<<< HEAD
	 * @param string $token A valid access token you're previously received 
=======
	 * @param string $token A valid access token you're previously received
>>>>>>> ff654d37
	 * from calling getAccessToken().
	 */
	public function setAccessToken($token) {
		$this->_accessToken = $token;
	}

	/**
	 * Retrieve an app access token from the app.net API. This allows you
	 * to access the API without going through the user access flow if you
	 * just want to (eg) consume global. App access tokens are required for
	 * some actions (like streaming global). DO NOT share the return value
	 * of this function with any user (or save it in a cookie, etc). This
	 * is considered secret info for your app only.
	 * @return string The app access token
	 */
	public function getAppAccessToken() {

		// construct the necessary elements to get a token
		$data = array(
			'client_id'=>$this->_clientId,
			'client_secret'=>$this->_clientSecret,
			'grant_type'=>'client_credentials',
		);

		// try and fetch the token with the above data
		$res = $this->httpReq('post',$this->_authUrl.'access_token', $data);

		// store it for later
		$this->_accessToken = $res['access_token'];
		$this->_username = null;
		$this->_user_id = null;

		return $this->_accessToken;
	}

	/**
<<<<<<< HEAD
	 * Returns the total number of requests you're allowed within the 
=======
	 * Returns the total number of requests you're allowed within the
>>>>>>> ff654d37
	 * alloted time period.
	 * @see getRateLimitReset()
	 */
	public function getRateLimit() {
		return $this->_rateLimit;
	}

	/**
	 * The number of requests you have remaining within the alloted time period
	 * @see getRateLimitReset()
	 */
	public function getRateLimitRemaining() {
		return $_rateLimitRemaining;
	}

	/**
	 * The number of seconds remaining in the alloted time period.
	 * When this time is up you'll have getRateLimit() available again.
	 */
	public function getRateLimitReset() {
		return $_rateLimitReset;
	}

	/**
	 * Internal function, parses out important information App.net adds
	 * to the headers.
	 */
	protected function parseHeaders($response) {
		// take out the headers
		// set internal variables
		// return the body/content
		$this->rateLimit = null;
		$this->rateLimitRemaining = null;
		$this->rateLimitReset = null;

		$response = explode("\r\n\r\n",$response,2);
		$headers = $response[0];
		if (isset($response[1])) {
			$content = $response[1];
		}
		else {
			$content = null;
		}

		// this is not a good way to parse http headers
		// it will not (for example) take into account multiline headers
		// but what we're looking for is pretty basic, so we can ignore those shortcomings
		$headers = explode("\r\n",$headers);
		foreach ($headers as $header) {
			$header = explode(': ',$header,2);
			if (count($header)<2) {
				continue;
			}
			list($k,$v) = $header;
			switch ($k) {
				case 'X-RateLimit-Remaining':
					$this->rateLimitRemaining = $v;
					break;
				case 'X-RateLimit-Limit':
					$this->rateLimit = $v;
					break;
				case 'X-RateLimit-Reset':
					$this->rateLimitReset = $v;
					break;

			}
		}
		return $content;
	}

<<<<<<< HEAD
	/** 
=======
	/**
>>>>>>> ff654d37
	 * Internal function. Used to turn things like TRUE into 1, and then
	 * calls http_build_query.
	 */
	protected function buildQueryString($array) {
		foreach ($array as $k=>&$v) {
			if ($v===true) {
				$v = '1';
			}
			elseif ($v===false) {
				$v = '0';
			}
			unset($v);
		}
		return http_build_query($array);
	}

<<<<<<< HEAD
	
	/** 
	 * Internal function to handle all 
	 * HTTP requests (POST,PUT,GET,DELETE)
	 */
	protected function httpReq($act, $req, $params=array(),$contentType='application/x-www-form-urlencoded') {
		$ch = curl_init($req); 
=======

	/**
	 * Internal function to handle all
	 * HTTP requests (POST,PUT,GET,DELETE)
	 */
	protected function httpReq($act, $req, $params=array(),$contentType='application/x-www-form-urlencoded') {
		$ch = curl_init($req);
>>>>>>> ff654d37
		$headers = array();
		if($act != 'get') {
			curl_setopt($ch, CURLOPT_POST, true);
			// if they passed an array, build a list of parameters from it
			if (is_array($params) && $act != 'post-img') {
				$params = $this->buildQueryString($params);
			}
			curl_setopt($ch, CURLOPT_POSTFIELDS, $params);
			$headers[] = "Content-Type: ".$contentType;
<<<<<<< HEAD
		}
		if($act != 'post' && $act != 'post-img') {
			curl_setopt($ch, CURLOPT_CUSTOMREQUEST, strtoupper($act));
		}
		if($act == 'get' && isset($params['access_token'])) {
			$headers[] = 'Authorization: Bearer '.$params['access_token'];
		}
		else if ($this->_accessToken) {
			$headers[] = 'Authorization: Bearer '.$this->_accessToken;
		}
		curl_setopt($ch, CURLOPT_HTTPHEADER, $headers);
		curl_setopt($ch, CURLOPT_RETURNTRANSFER, true);
		curl_setopt($ch, CURLINFO_HEADER_OUT, true);
		curl_setopt($ch, CURLOPT_HEADER, true);
		if ($this->_sslCA) {
			curl_setopt($ch, CURLOPT_CAINFO, $this->_sslCA);
		}
		$this->_last_response = curl_exec($ch); 
		$this->_last_request = curl_getinfo($ch,CURLINFO_HEADER_OUT);
		curl_close($ch);
		if ($this->_last_request===false) {
			if (!curl_getinfo($ch,CURLINFO_SSL_VERIFYRESULT)) {
				throw new AppDotNetException('SSL verification failed, connection terminated.');
			}
		}
		$response = $this->parseHeaders($this->_last_response);
		$response = json_decode($response,true);
=======
		}
		if($act != 'post' && $act != 'post-img') {
			curl_setopt($ch, CURLOPT_CUSTOMREQUEST, strtoupper($act));
		}
		if($act == 'get' && isset($params['access_token'])) {
			$headers[] = 'Authorization: Bearer '.$params['access_token'];
		}
		else if ($this->_accessToken) {
			$headers[] = 'Authorization: Bearer '.$this->_accessToken;
		}
		curl_setopt($ch, CURLOPT_HTTPHEADER, $headers);
		curl_setopt($ch, CURLOPT_RETURNTRANSFER, true);
		curl_setopt($ch, CURLINFO_HEADER_OUT, true);
		curl_setopt($ch, CURLOPT_HEADER, true);
		if ($this->_sslCA) {
			curl_setopt($ch, CURLOPT_CAINFO, $this->_sslCA);
		}
		$this->_last_response = curl_exec($ch);
		$this->_last_request = curl_getinfo($ch,CURLINFO_HEADER_OUT);
		$http_status = curl_getinfo($ch, CURLINFO_HTTP_CODE);
		curl_close($ch);
		if ($http_status==0) {
			throw new AppDotNetException('Unable to connect to '.$req);
		}
		if ($http_status<200 || $http_status>=300) {
			throw new AppDotNetException('HTTP error '.$http_status);
		}
		if ($this->_last_request===false) {
			if (!curl_getinfo($ch,CURLINFO_SSL_VERIFYRESULT)) {
				throw new AppDotNetException('SSL verification failed, connection terminated.');
			}
		}
		$response = $this->parseHeaders($this->_last_response);
		$response = json_decode($response,true);

		if (isset($response['meta'])) {
			$this->_maxid=$response['meta']['max_id'];
			$this->_minid=$response['meta']['min_id'];
			$this->_more=$response['meta']['more'];
		}


		// look for errors
>>>>>>> ff654d37
		if (isset($response['error'])) {
			if (is_array($response['error'])) {
				throw new AppDotNetException($response['error']['message'],
								$response['error']['code']);
			}
			else {
				throw new AppDotNetException($response['error']);
			}
		}

		// look for response migration errors
		elseif (isset($response['meta']) && isset($response['meta']['error_message'])) {
			throw new AppDotNetException($response['meta']['error_message'],$response['meta']['code']);
		}

		// if we've received a migration response, handle it and return data only
		elseif ($this->_stripResponseEnvelope && isset($response['meta']) && isset($response['data'])) {
			return $response['data'];
		}

		// else non response migration response, just return it
		else {
			return $response;
		}
	}

<<<<<<< HEAD
	/**
	 * Return the Filters for the current user.
	 */
	public function getAllFilters() {
		return $this->httpReq('get',$this->_baseUrl.'filters');
	}

	/**
	 * Create a Filter for the current user.
	 * @param string $name The name of the new filter
	 * @param array $filters An associative array of filters to be applied.
	 * This may change as the API evolves, as of this writing possible
	 * values are: user_ids, hashtags, link_domains, and mention_user_ids.
	 * You will need to provide at least one filter name=>value pair.
	 */
	public function createFilter($name='New filter', $filters=array()) {
		$filters['name'] = $name;
		return $this->httpReq('post',$this->_baseUrl.'filters',$filters);
	}

	/**
=======

	/**
	 * Get max_id from last meta response data envelope
	 */
	public function getResponseMaxID() {
		return $this->_maxid;
	}

	/**
	 * Get min_id from last meta response data envelope
	 */
	public function getResponseMinID() {
		return $this->_minid;
	}

	/**
	 * Get more from last meta response data envelope
	 */
	public function getResponseMore() {
		return $this->_more;
	}

	/**
	 * Return the Filters for the current user.
	 */
	public function getAllFilters() {
		return $this->httpReq('get',$this->_baseUrl.'filters');
	}

	/**
	 * Create a Filter for the current user.
	 * @param string $name The name of the new filter
	 * @param array $filters An associative array of filters to be applied.
	 * This may change as the API evolves, as of this writing possible
	 * values are: user_ids, hashtags, link_domains, and mention_user_ids.
	 * You will need to provide at least one filter name=>value pair.
	 */
	public function createFilter($name='New filter', $filters=array()) {
		$filters['name'] = $name;
		return $this->httpReq('post',$this->_baseUrl.'filters',$filters);
	}

	/**
>>>>>>> ff654d37
	 * Returns a specific Filter object.
	 * @param integer $filter_id The ID of the filter you wish to retrieve.
	 */
	public function getFilter($filter_id=null) {
		return $this->httpReq('get',$this->_baseUrl.'filters/'.urlencode($filter_id));
	}

	/**
<<<<<<< HEAD
	 * Delete a Filter. The Filter must belong to the current User. 
=======
	 * Delete a Filter. The Filter must belong to the current User.
>>>>>>> ff654d37
	 * @return object Returns the deleted Filter on success.
	 */
	public function deleteFilter($filter_id=null) {
		return $this->httpReq('delete',$this->_baseUrl.'filters/'.urlencode($filter_id));
<<<<<<< HEAD
	}

	/**
	 * Create a new Post object. Mentions and hashtags will be parsed out of the 
	 * post text, as will bare URLs. To create a link in a post without using a 
	 * bare URL, include the anchor text in the post's text and include a link 
	 * entity in the post creation call.
	 * @param string $text The text of the post
	 * @param array $data An associative array of optional post data. This
	 * will likely change as the API evolves, as of this writing allowed keys are:
	 * reply_to, and annotations. "annotations" may be a complex object represented
	 * by an associative array.
	 * @param array $params An associative array of optional data to be included
         * in the URL (such as 'include_annotations' and 'include_machine')
	 * @return array An associative array representing the post.
	 */
	public function createPost($text=null, $data = array(), $params = array()) {
		$data['text'] = $text;
		$json = json_encode($data);
		$qs = '';
		if (!empty($params)) {
			$qs = '?'.$this->buildQueryString($params);
		}
		return $this->httpReq('post',$this->_baseUrl.'posts'.$qs, $json, 'application/json');
	}

	/**
	 * Returns a specific Post.
	 * @param integer $post_id The ID of the post to retrieve
	 * @param array $params An associative array of optional general parameters. 
	 * This will likely change as the API evolves, as of this writing allowed keys 
	 * are: include_annotations.
	 * @return array An associative array representing the post
	 */
	public function getPost($post_id=null,$params = array()) {
		return $this->httpReq('get',$this->_baseUrl.'posts/'.urlencode($post_id)
						.'?'.$this->buildQueryString($params));
	}

	/**
	 * Delete a Post. The current user must be the same user who created the Post. 
	 * It returns the deleted Post on success.
	 * @param integer $post_id The ID of the post to delete
	 * @param array An associative array representing the post that was deleted
	 */
	public function deletePost($post_id=null) {
		return $this->httpReq('delete',$this->_baseUrl.'posts/'.urlencode($post_id));
	}

	/**
	 * Retrieve the Posts that are 'in reply to' a specific Post.
	 * @param integer $post_id The ID of the post you want to retrieve replies for.
	 * @param array $params An associative array of optional general parameters. 
	 * This will likely change as the API evolves, as of this writing allowed keys 
	 * are:	count, before_id, since_id, include_muted, include_deleted, 
	 * include_directed_posts, and include_annotations.
	 * @return An array of associative arrays, each representing a single post.
	 */
	public function getPostReplies($post_id=null,$params = array()) {
		return $this->httpReq('get',$this->_baseUrl.'posts/'.urlencode($post_id)
				.'/replies?'.$this->buildQueryString($params));
	}

	/**
	 * Get the most recent Posts created by a specific User in reverse 
	 * chronological order (most recent first).
	 * @param mixed $user_id Either the ID of the user you wish to retrieve posts by,
	 * or the string "me", which will retrieve posts for the user you're authenticated
	 * as.
	 * @param array $params An associative array of optional general parameters. 
	 * This will likely change as the API evolves, as of this writing allowed keys 
	 * are:	count, before_id, since_id, include_muted, include_deleted, 
	 * include_directed_posts, and include_annotations.
	 * @return An array of associative arrays, each representing a single post.
	 */
	public function getUserPosts($user_id='me', $params = array()) {
		return $this->httpReq('get',$this->_baseUrl.'users/'.urlencode($user_id)
					.'/posts?'.$this->buildQueryString($params));
	}
	
	/**
	 * Get the most recent Posts mentioning by a specific User in reverse 
	 * chronological order (newest first).
	 * @param mixed $user_id Either the ID of the user who is being mentioned, or 
	 * the string "me", which will retrieve posts for the user you're authenticated
	 * as.
	 * @param array $params An associative array of optional general parameters. 
	 * This will likely change as the API evolves, as of this writing allowed keys 
	 * are:	count, before_id, since_id, include_muted, include_deleted, 
	 * include_directed_posts, and include_annotations.
	 * @return An array of associative arrays, each representing a single post.
	 */
	public function getUserMentions($user_id='me',$params = array()) {
		return $this->httpReq('get',$this->_baseUrl.'users/'
			.urlencode($user_id).'/mentions?'.$this->buildQueryString($params));
	}

	/**
	 * Return the 20 most recent posts from the current User and 
	 * the Users they follow.
	 * @param array $params An associative array of optional general parameters. 
	 * This will likely change as the API evolves, as of this writing allowed keys 
	 * are:	count, before_id, since_id, include_muted, include_deleted, 
	 * include_directed_posts, and include_annotations.
	 * @return An array of associative arrays, each representing a single post.
	 */
	public function getUserStream($params = array()) {
		return $this->httpReq('get',$this->_baseUrl.'posts/stream?'.$this->buildQueryString($params));
	}

	/**
	 * Returns a specific user object.
	 * @param mixed $user_id The ID of the user you want to retrieve, or the string
	 * "me" to retrieve data for the users you're currently authenticated as.
	 * @return array An associative array representing the user data.
	 */
	public function getUser($user_id='me') {
		return $this->httpReq('get',$this->_baseUrl.'users/'.urlencode($user_id));
	}

	/**
	 * Add the specified user ID to the list of users followed.
	 * Returns the User object of the user being followed.
	 * @param integer $user_id The user ID of the user to follow.
	 * @return array An associative array representing the user you just followed.
	 */
	public function followUser($user_id=null) {
		return $this->httpReq('post',$this->_baseUrl.'users/'.urlencode($user_id).'/follow');
	}

	/**
	 * Removes the specified user ID to the list of users followed.
	 * Returns the User object of the user being unfollowed.
	 * @param integer $user_id The user ID of the user to unfollow.
	 * @return array An associative array representing the user you just unfollowed.
	 */
	public function unfollowUser($user_id=null) {
		return $this->httpReq('delete',$this->_baseUrl.'users/'.urlencode($user_id).'/follow');
	}

	/**
	 * Returns an array of User objects the specified user is following.
	 * @param mixed $user_id Either the ID of the user being followed, or 
	 * the string "me", which will retrieve posts for the user you're authenticated
	 * as.
	 * @return array An array of associative arrays, each representing a single 
	 * user following $user_id
	 */
	public function getFollowing($user_id='me') {
		return $this->httpReq('get',$this->_baseUrl.'users/'.$user_id.'/following');
	}
	
	/**
	 * Returns an array of User objects for users following the specified user.
	 * @param mixed $user_id Either the ID of the user being followed, or 
	 * the string "me", which will retrieve posts for the user you're authenticated
	 * as.
	 * @return array An array of associative arrays, each representing a single 
	 * user following $user_id
	 */
	public function getFollowers($user_id='me') {
		return $this->httpReq('get',$this->_baseUrl.'users/'.$user_id.'/followers');
	}

	/**
	 * Return Posts matching a specific #hashtag.
	 * @param string $hashtag The hashtag you're looking for.
	 * @param array $params An associative array of optional general parameters. 
	 * This will likely change as the API evolves, as of this writing allowed keys 
	 * are:	count, before_id, since_id, include_muted, include_deleted, 
	 * include_directed_posts, and include_annotations.
	 * @return An array of associative arrays, each representing a single post.
	 */
	public function searchHashtags($hashtag=null, $params = array()) {
		return $this->httpReq('get',$this->_baseUrl.'posts/tag/'
				.urlencode($hashtag).'?'.$this->buildQueryString($params));
	}

	/**
	 * Retrieve a list of all public Posts on App.net, often referred to as the
	 * global stream.
	 * @param array $params An associative array of optional general parameters. 
	 * This will likely change as the API evolves, as of this writing allowed keys 
	 * are:	count, before_id, since_id, include_muted, include_deleted, 
	 * include_directed_posts, and include_annotations.
	 * @return An array of associative arrays, each representing a single post.
	 */
	public function getPublicPosts($params = array()) {
		return $this->httpReq('get',$this->_baseUrl.'posts/stream/global?'.$this->buildQueryString($params));
	}

	/**
	 * Retrieve a user's user ID by specifying their username.
	 * Not currently supported by the API, so we scrape the alpha.app.net site for the info.
	 * @param string $username The username of the user you want the ID of, without
	 * an @ symbol at the beginning.
	 * @return integer The user's user ID
	 */
	public function getIdByUsername($username=null) {
		$ch = curl_init('https://alpha.app.net/'.urlencode(strtolower($username))); 
		curl_setopt($ch, CURLOPT_POST, false);
		curl_setopt($ch, CURLOPT_RETURNTRANSFER, true);
		curl_setopt($ch,CURLOPT_USERAGENT,
			'Mozilla/5.0 (Macintosh; Intel Mac OS X 10.7; rv:7.0.1) Gecko/20100101 Firefox/7.0.1');
		$response = curl_exec($ch); 
		curl_close($ch);
		$temp = explode('title="User Id ',$response);
		$temp2 = explode('"',$temp[1]);
		$user_id = $temp2[0];
		return $user_id;
	}
	
	/**
	 * Mute a user
	 * @param integer $user_id The user ID to mute
	 */
	public function muteUser($user_id=null) {
	 	return $this->httpReq('post',$this->_baseUrl.'users/'.urlencode($user_id).'/mute');
	}   
	
	/**
	 * Unmute a user
	 * @param integer $user_id The user ID to unmute
	 */
	public function unmuteUser($user_id=null) {
		return $this->httpReq('delete',$this->_baseUrl.'users/'.urlencode($user_id).'/mute');
	}       

	/**
	 * List the users muted by the current user
	 * @return array An array of associative arrays, each representing one muted user.
	 */
	public function getMuted() {
		return $this->httpReq('get',$this->_baseUrl.'users/me/muted');
	}

	/**
	* Star a post
	* @param integer $post_id The post ID to star
	*/
	public function starPost($post_id=null) {
		return $this->httpReq('post',$this->_baseUrl.'posts/'.urlencode($post_id).'/star');
	}

	/**
	* Unstar a post
	* @param integer $post_id The post ID to unstar
	*/
	public function unstarPost($post_id=null) {
		return $this->httpReq('delete',$this->_baseUrl.'posts/'.urlencode($post_id).'/star');
	}

	/**
	* List the posts starred by the current user
	* @param array $params An associative array of optional general parameters. 
	* This will likely change as the API evolves, as of this writing allowed keys 
	* are:	count, before_id, since_id, include_muted, include_deleted, 
	* include_directed_posts, and include_annotations.
	* See https://github.com/appdotnet/api-spec/blob/master/resources/posts.md#general-parameters
	* @return array An array of associative arrays, each representing a single 
	* user who has starred a post
	*/
	public function getStarred($user_id='me', $params = array()) {
		return $this->httpReq('get',$this->_baseUrl.'users/'.urlencode($user_id).'/stars'
					.'?'.$this->buildQueryString($params));
	}

	/**
	* List the users who have starred a post
	* @param integer $post_id the post ID to get stars from
	* @return array An array of associative arrays, each representing one user.
	*/
	public function getStars($post_id=null) {
		return $this->httpReq('get',$this->_baseUrl.'posts/'.urlencode($post_id).'/stars');
	}

	/**
	 * Returns an array of User objects of users who reposted the specified post.
	 * @param integer $post_id the post ID to 
	 * @return array An array of associative arrays, each representing a single 
	 * user who reposted $post_id
	 */
	public function getReposters($post_id){
		return $this->httpReq('get',$this->_baseUrl.'posts/'.urlencode($post_id).'/reposters'); 
	}

	/**
	 * Repost an existing Post object.
	 * @param integer $post_id The id of the post
	 * @return not a clue
	 */
	public function repost($post_id){
		return $this->httpReq('post',$this->_baseUrl.'posts/'.urlencode($post_id).'/repost');
	}

	/**
	 * Delete a post that the user has reposted.
	 * @param integer $post_id The id of the post
	 * @return not a clue
	 */
	public function deleteRepost($post_id){
		return $this->httpReq('delete',$this->_baseUrl.'posts/'.urlencode($post_id).'/repost');
	}

	/**
	* List the users who match a specific search term
	* @param string $search The search query. Supports @username or #tag searches as
	* well as normal search terms. Searches username, display name, bio information.
	* Does not search posts.
	* @return array An array of associative arrays, each representing one user.
	*/
	public function searchUsers($search="") {
		return $this->httpReq('get',$this->_baseUrl.'users/search?q='.urlencode($search));
	}


	/**
	 * Return the 20 most recent posts for a stream using a valid Token
	 * @param array $params An associative array of optional general parameters.
	 * This will likely change as the API evolves, as of this writing allowed keys
	 * are: count, before_id, since_id, include_muted, include_deleted,
	 * include_directed_posts, and include_annotations.
	 * @return An array of associative arrays, each representing a single post.
	 */
	public function getTokenStream($params = array()) {
		if ($params[access_token]) {
			return $this->httpReq('get',$this->_baseUrl.'posts/stream?'.$this->buildQueryString($params),$params); } else { return $this->httpReq('get',$this->_baseUrl.'posts/stream?'.$this->buildQueryString($params));
		}
	}

	/**
	 * Get a user object by username
	 * @param string $name the @name to get
	 * @return array representing one user
	 */
	public function getUserByName($name=null) {
		return $this->httpReq('get',$this->_baseUrl.'users/@'.$name);
	}

	/**
	 * Update Profile Data via JSON
	 * @data array containing user descriptors
	 */
	public function updateUserData($data = array()) {
		$json = json_encode($data);
		return $this->httpReq('put',$this->_baseUrl.'users/me', $json, 'application/json');
	}

	/**
	 * Update a user image
	 * @which avatar|cover
	 * @image path reference to image
	 */
	protected function updateUserImage($which = 'avatar', $image = null) {
		$data = array($which=>"@$image");
		return $this->httpReq('post-img',$this->_baseUrl.'users/me/'.$which, $data, 'multipart/form-data');
	}

	public function updateUserAvatar($avatar = null) {
		if($avatar != null)
			return $this->updateUserImage('avatar', $avatar);
	}

	public function updateUserCover($cover = null) {
		if($cover != null)
			return $this->updateUserImage('cover', $cover);
	}

	public function getLastRequest() {
		return $this->_last_request;
	}
	public function getLastResponse() {
		return $this->_last_response;
=======
	}

	/**
	 * Create a new Post object. Mentions and hashtags will be parsed out of the
	 * post text, as will bare URLs. To create a link in a post without using a
	 * bare URL, include the anchor text in the post's text and include a link
	 * entity in the post creation call.
	 * @param string $text The text of the post
	 * @param array $data An associative array of optional post data. This
	 * will likely change as the API evolves, as of this writing allowed keys are:
	 * reply_to, and annotations. "annotations" may be a complex object represented
	 * by an associative array.
	 * @param array $params An associative array of optional data to be included
         * in the URL (such as 'include_anontations' and 'include_machine')
	 * @return array An associative array representing the post.
	 */
	public function createPost($text=null, $data = array(), $params = array()) {
		$data['text'] = $text;
		$json = json_encode($data);
		$qs = '';
		if (!empty($params)) {
			$qs = '?'.$this->buildQueryString($params);
		}
		return $this->httpReq('post',$this->_baseUrl.'posts'.$qs, $json, 'application/json');
	}

	/**
	 * Returns a specific Post.
	 * @param integer $post_id The ID of the post to retrieve
	 * @param array $params An associative array of optional general parameters.
	 * This will likely change as the API evolves, as of this writing allowed keys
	 * are: include_annotations.
	 * @return array An associative array representing the post
	 */
	public function getPost($post_id=null,$params = array()) {
		return $this->httpReq('get',$this->_baseUrl.'posts/'.urlencode($post_id)
						.'?'.$this->buildQueryString($params));
	}

	/**
	 * Delete a Post. The current user must be the same user who created the Post.
	 * It returns the deleted Post on success.
	 * @param integer $post_id The ID of the post to delete
	 * @param array An associative array representing the post that was deleted
	 */
	public function deletePost($post_id=null) {
		return $this->httpReq('delete',$this->_baseUrl.'posts/'.urlencode($post_id));
	}

	/**
	 * Retrieve the Posts that are 'in reply to' a specific Post.
	 * @param integer $post_id The ID of the post you want to retrieve replies for.
	 * @param array $params An associative array of optional general parameters.
	 * This will likely change as the API evolves, as of this writing allowed keys
	 * are:	count, before_id, since_id, include_muted, include_deleted,
	 * include_directed_posts, and include_annotations.
	 * @return An array of associative arrays, each representing a single post.
	 */
	public function getPostReplies($post_id=null,$params = array()) {
		return $this->httpReq('get',$this->_baseUrl.'posts/'.urlencode($post_id)
				.'/replies?'.$this->buildQueryString($params));
	}

	/**
	 * Get the most recent Posts created by a specific User in reverse
	 * chronological order (most recent first).
	 * @param mixed $user_id Either the ID of the user you wish to retrieve posts by,
	 * or the string "me", which will retrieve posts for the user you're authenticated
	 * as.
	 * @param array $params An associative array of optional general parameters.
	 * This will likely change as the API evolves, as of this writing allowed keys
	 * are:	count, before_id, since_id, include_muted, include_deleted,
	 * include_directed_posts, and include_annotations.
	 * @return An array of associative arrays, each representing a single post.
	 */
	public function getUserPosts($user_id='me', $params = array()) {
		return $this->httpReq('get',$this->_baseUrl.'users/'.urlencode($user_id)
					.'/posts?'.$this->buildQueryString($params));
	}

	/**
	 * Get the most recent Posts mentioning by a specific User in reverse
	 * chronological order (newest first).
	 * @param mixed $user_id Either the ID of the user who is being mentioned, or
	 * the string "me", which will retrieve posts for the user you're authenticated
	 * as.
	 * @param array $params An associative array of optional general parameters.
	 * This will likely change as the API evolves, as of this writing allowed keys
	 * are:	count, before_id, since_id, include_muted, include_deleted,
	 * include_directed_posts, and include_annotations.
	 * @return An array of associative arrays, each representing a single post.
	 */
	public function getUserMentions($user_id='me',$params = array()) {
		return $this->httpReq('get',$this->_baseUrl.'users/'
			.urlencode($user_id).'/mentions?'.$this->buildQueryString($params));
	}

	/**
	 * Return the 20 most recent posts from the current User and
	 * the Users they follow.
	 * @param array $params An associative array of optional general parameters.
	 * This will likely change as the API evolves, as of this writing allowed keys
	 * are:	count, before_id, since_id, include_muted, include_deleted,
	 * include_directed_posts, and include_annotations.
	 * @return An array of associative arrays, each representing a single post.
	 */
	public function getUserStream($params = array()) {
		return $this->httpReq('get',$this->_baseUrl.'posts/stream?'.$this->buildQueryString($params));
	}

	/**
	 * Returns a specific user object.
	 * @param mixed $user_id The ID of the user you want to retrieve, or the string
	 * "me" to retrieve data for the users you're currently authenticated as.
	 * @return array An associative array representing the user data.
	 */
	public function getUser($user_id='me') {
		return $this->httpReq('get',$this->_baseUrl.'users/'.urlencode($user_id));
	}

	/**
	 * Add the specified user ID to the list of users followed.
	 * Returns the User object of the user being followed.
	 * @param integer $user_id The user ID of the user to follow.
	 * @return array An associative array representing the user you just followed.
	 */
	public function followUser($user_id=null) {
		return $this->httpReq('post',$this->_baseUrl.'users/'.urlencode($user_id).'/follow');
	}

	/**
	 * Removes the specified user ID to the list of users followed.
	 * Returns the User object of the user being unfollowed.
	 * @param integer $user_id The user ID of the user to unfollow.
	 * @return array An associative array representing the user you just unfollowed.
	 */
	public function unfollowUser($user_id=null) {
		return $this->httpReq('delete',$this->_baseUrl.'users/'.urlencode($user_id).'/follow');
	}

	/**
	 * Returns an array of User objects the specified user is following.
	 * @param mixed $user_id Either the ID of the user being followed, or
	 * the string "me", which will retrieve posts for the user you're authenticated
	 * as.
	 * @return array An array of associative arrays, each representing a single
	 * user following $user_id
	 */
	public function getFollowing($user_id='me') {
		return $this->httpReq('get',$this->_baseUrl.'users/'.$user_id.'/following');
	}

	/**
	 * Returns an array of User objects for users following the specified user.
	 * @param mixed $user_id Either the ID of the user being followed, or
	 * the string "me", which will retrieve posts for the user you're authenticated
	 * as.
	 * @return array An array of associative arrays, each representing a single
	 * user following $user_id
	 */
	public function getFollowers($user_id='me') {
		return $this->httpReq('get',$this->_baseUrl.'users/'.$user_id.'/followers');
	}

	/**
	 * Return Posts matching a specific #hashtag.
	 * @param string $hashtag The hashtag you're looking for.
	 * @param array $params An associative array of optional general parameters.
	 * This will likely change as the API evolves, as of this writing allowed keys
	 * are:	count, before_id, since_id, include_muted, include_deleted,
	 * include_directed_posts, and include_annotations.
	 * @return An array of associative arrays, each representing a single post.
	 */
	public function searchHashtags($hashtag=null, $params = array()) {
		return $this->httpReq('get',$this->_baseUrl.'posts/tag/'
				.urlencode($hashtag).'?'.$this->buildQueryString($params));
	}

	/**
	 * Retrieve a list of all public Posts on App.net, often referred to as the
	 * global stream.
	 * @param array $params An associative array of optional general parameters.
	 * This will likely change as the API evolves, as of this writing allowed keys
	 * are:	count, before_id, since_id, include_muted, include_deleted,
	 * include_directed_posts, and include_annotations.
	 * @return An array of associative arrays, each representing a single post.
	 */
	public function getPublicPosts($params = array()) {
		return $this->httpReq('get',$this->_baseUrl.'posts/stream/global?'.$this->buildQueryString($params));
	}

	/**
	 * Retrieve a user's user ID by specifying their username.
	 * Not currently supported by the API, so we scrape the alpha.app.net site for the info.
	 * @param string $username The username of the user you want the ID of, without
	 * an @ symbol at the beginning.
	 * @return integer The user's user ID
	 */
	public function getIdByUsername($username=null) {
		$ch = curl_init('https://alpha.app.net/'.urlencode(strtolower($username)));
		curl_setopt($ch, CURLOPT_POST, false);
		curl_setopt($ch, CURLOPT_RETURNTRANSFER, true);
		curl_setopt($ch,CURLOPT_USERAGENT,
			'Mozilla/5.0 (Macintosh; Intel Mac OS X 10.7; rv:7.0.1) Gecko/20100101 Firefox/7.0.1');
		$response = curl_exec($ch);
		curl_close($ch);
		$temp = explode('title="User Id ',$response);
		$temp2 = explode('"',$temp[1]);
		$user_id = $temp2[0];
		return $user_id;
	}

	/**
	 * Mute a user
	 * @param integer $user_id The user ID to mute
	 */
	public function muteUser($user_id=null) {
	 	return $this->httpReq('post',$this->_baseUrl.'users/'.urlencode($user_id).'/mute');
	}

	/**
	 * Unmute a user
	 * @param integer $user_id The user ID to unmute
	 */
	public function unmuteUser($user_id=null) {
		return $this->httpReq('delete',$this->_baseUrl.'users/'.urlencode($user_id).'/mute');
	}

	/**
	 * List the users muted by the current user
	 * @return array An array of associative arrays, each representing one muted user.
	 */
	public function getMuted() {
		return $this->httpReq('get',$this->_baseUrl.'users/me/muted');
	}

	/**
	* Star a post
	* @param integer $post_id The post ID to star
	*/
	public function starPost($post_id=null) {
		return $this->httpReq('post',$this->_baseUrl.'posts/'.urlencode($post_id).'/star');
	}

	/**
	* Unstar a post
	* @param integer $post_id The post ID to unstar
	*/
	public function unstarPost($post_id=null) {
		return $this->httpReq('delete',$this->_baseUrl.'posts/'.urlencode($post_id).'/star');
	}

	/**
	* List the posts starred by the current user
	* @param array $params An associative array of optional general parameters.
	* This will likely change as the API evolves, as of this writing allowed keys
	* are:	count, before_id, since_id, include_muted, include_deleted,
	* include_directed_posts, and include_annotations.
	* See https://github.com/appdotnet/api-spec/blob/master/resources/posts.md#general-parameters
	* @return array An array of associative arrays, each representing a single
	* user who has starred a post
	*/
	public function getStarred($user_id='me', $params = array()) {
		return $this->httpReq('get',$this->_baseUrl.'users/'.urlencode($user_id).'/stars'
					.'?'.$this->buildQueryString($params));
	}

	/**
	* List the users who have starred a post
	* @param integer $post_id the post ID to get stars from
	* @return array An array of associative arrays, each representing one user.
	*/
	public function getStars($post_id=null) {
		return $this->httpReq('get',$this->_baseUrl.'posts/'.urlencode($post_id).'/stars');
	}

	/**
	 * Returns an array of User objects of users who reposted the specified post.
	 * @param integer $post_id the post ID to
	 * @return array An array of associative arrays, each representing a single
	 * user who reposted $post_id
	 */
	public function getReposters($post_id){
		return $this->httpReq('get',$this->_baseUrl.'posts/'.urlencode($post_id).'/reposters');
	}

	/**
	 * Repost an existing Post object.
	 * @param integer $post_id The id of the post
	 * @return not a clue
	 */
	public function repost($post_id){
		return $this->httpReq('post',$this->_baseUrl.'posts/'.urlencode($post_id).'/repost');
	}

	/**
	 * Delete a post that the user has reposted.
	 * @param integer $post_id The id of the post
	 * @return not a clue
	 */
	public function deleteRepost($post_id){
		return $this->httpReq('delete',$this->_baseUrl.'posts/'.urlencode($post_id).'/repost');
	}

	/**
	* List the users who match a specific search term
	* @param string $search The search query. Supports @username or #tag searches as
	* well as normal search terms. Searches username, display name, bio information.
	* Does not search posts.
	* @return array An array of associative arrays, each representing one user.
	*/
	public function searchUsers($search="") {
		return $this->httpReq('get',$this->_baseUrl.'users/search?q='.urlencode($search));
	}

	/**
	 * Return the 20 most recent posts for a stream using a valid Token
	 * @param array $params An associative array of optional general parameters.
	 * This will likely change as the API evolves, as of this writing allowed keys
	 * are: count, before_id, since_id, include_muted, include_deleted,
	 * include_directed_posts, and include_annotations.
	 * @return An array of associative arrays, each representing a single post.
	 */
	public function getTokenStream($params = array()) {
		if ($params[access_token]) {
			return $this->httpReq('get',$this->_baseUrl.'posts/stream?'.$this->buildQueryString($params),$params); } else { return $this->httpReq('get',$this->_baseUrl.'posts/stream?'.$this->buildQueryString($params));
		}
	}

	/**
	 * Get a user object by username
	 * @param string $name the @name to get
	 * @return array representing one user
	 */
	public function getUserByName($name=null) {
		return $this->httpReq('get',$this->_baseUrl.'users/@'.$name);
	}

	/**
	 * Update Profile Data via JSON
	 * @data array containing user descriptors
	 */
	public function updateUserData($data = array()) {
		$json = json_encode($data);
		return $this->httpReq('put',$this->_baseUrl.'users/me', $json, 'application/json');
	}

	/**
	 * Update a user image
	 * @which avatar|cover
	 * @image path reference to image
	 */
	protected function updateUserImage($which = 'avatar', $image = null) {
		$data = array($which=>"@$image");
		return $this->httpReq('post-img',$this->_baseUrl.'users/me/'.$which, $data, 'multipart/form-data');
	}

	public function updateUserAvatar($avatar = null) {
		if($avatar != null)
			return $this->updateUserImage('avatar', $avatar);
	}

	public function updateUserCover($cover = null) {
		if($cover != null)
			return $this->updateUserImage('cover', $cover);
	}

	public function getLastRequest() {
		return $this->_last_request;
	}
	public function getLastResponse() {
		return $this->_last_response;
	}

	/**
	 * Registers your function (or an array of object and method) to be called
	 * whenever an event is received via an open app.net stream. Your function
	 * will receive a single parameter, which is the object wrapper containing
	 * the meta and data.
	 * @param mixed A PHP callback (either a string containing the function name,
	 * or an array where the first element is the class/object and the second
	 * is the method).
	 */
	public function registerStreamFunction($function) {
		$this->_streamCallback = $function;
	}

	/**
	 * Opens a stream that's been created for this user/app and starts sending
	 * events/objects to your defined callback functions. You must define at
	 * least one callback function before opening a stream.
	 * @param mixed $stream Either a stream ID or the endpoint of a stream
	 * you've already created. This stream must exist and must be valid for
	 * your current access token. If you pass a stream ID, the library will
	 * make an API call to get the endpoint.
	 *
	 * This function will return immediately, but your callback functions
	 * will continue to receive events until you call closeStream() or until
	 * App.net terminates the stream from their end with an error.
	 *
	 * If you're disconnected due to a network error, the library will
	 * automatically attempt to reconnect you to the same stream, no action
	 * on your part is necessary for this. However if the app.net API returns
	 * an error, a reconnection attempt will not be made.
	 *
	 * Note there is no closeStream, because once you open a stream you
	 * can't stop it (unless you exit() or die() or throw an uncaught
	 * exception, or something else that terminates the script).
	 * @return boolean True
	 * @see createStream()
	 */
	public function openStream($stream) {
		// if there's already a stream running, don't allow another
		if ($this->_currentStream) {
			throw new AppDotNetException('There is already a stream being consumed, only one stream can be consumed per AppDotNetStream instance');
		}
		// must register a callback (or the exercise is pointless)
		if (!$this->_streamCallback) {
			throw new AppDotNetException('You must define your callback function using registerStreamFunction() before calling openStream');
		}
		// if the stream is a numeric value, get the stream info from the api
		if (is_numeric($stream)) {
			$stream = $this->getStream($stream);
			$this->_streamUrl = $stream['endpoint'];
		}
		else {
			$this->_streamUrl = $stream;
		}
		// continue doing this until we get an error back or something...?
		$this->httpStream('get',$this->_streamUrl);

		return true;
	}

	/**
	 * Close the currently open stream.
	 * @return true;
	 */
	public function closeStream() {
		if (!$this->_lastStreamActivity) {
			// never opened
			return;
		}
		if (!$this->_multiStream) {
			throw new AppDotNetException('You must open a stream before calling closeStream()');
		}
		curl_close($this->_currentStream);
		curl_multi_remove_handle($this->_multiStream,$this->_currentStream);
		curl_multi_close($this->_multiStream);
		$this->_currentStream = null;
		$this->_multiStream = null;
	}

	/**
	 * Retrieve all streams for the current access token.
	 * @return array An array of stream definitions.
	 */
	public function getAllStreams() {
		return $this->httpReq('get',$this->_baseUrl.'streams');
	}

	/**
	 * Returns a single stream specified by a stream ID. The stream must have been
	 * created with the current access token.
	 * @return array A stream definition
	 */
	public function getStream($streamId) {
		return $this->httpReq('get',$this->_baseUrl.'streams/'.urlencode($streamId));
	}

	/**
	 * Creates a stream for the current access token.
	 * @param array $objectTypes The objects you want to retrieve data for from the
	 * stream. At time of writing these can be 'post', 'star', and/or 'user_follow'.
	 * If you don't specify, all events will be retrieved.
	 */
	public function createStream($objectTypes=null) {
		// default object types to everything
		if (is_null($objectTypes)) {
			$objectTypes = array('post','star','user_follow');
		}
		$data = array(
			'object_types'=>$objectTypes,
			'type'=>'long_poll',
		);
		$data = json_encode($data);
		$response = $this->httpReq('post',$this->_baseUrl.'streams',$data,'application/json');
		return $response;
	}

	/**
	 * Deletes a stream if you no longer need it.
	 * @param integer $streamId The stream ID to delete. This stream must have been
	 * created by the current access token.
	 */
	public function deleteStream($streamId) {
		return $this->httpReq('delete',$this->_baseUrl.'streams'.urlencode($streamId));
	}

	/**
	 * Deletes all streams created by the current access token.
	 */
	public function deleteAllStreams() {
		return $this->httpReq('delete',$this->_baseUrl.'streams');
	}

	/**
	 * Internal function used to process incoming chunks from the stream. This is only
	 * public because it needs to be accessed by CURL. Do not call or use this function
	 * in your own code.
	 * @ignore
	 */
	public function httpStreamReceive($ch,$data) {
		$this->_lastStreamActivity = time();
		$this->_streamBuffer .= $data;
		if (!$this->_streamHeaders) {
			$pos = strpos($this->_streamBuffer,"\r\n\r\n");
			if ($pos!==false) {
				$this->_streamHeaders = substr($this->_streamBuffer,0,$pos);
				$this->_streamBuffer = substr($this->_streamBuffer,$pos+4);
			}
		}
		else {
			$pos = strpos($this->_streamBuffer,"\r\n");
			if ($pos!==false) {
				$command = substr($this->_streamBuffer,0,$pos);
				$this->_streamBuffer = substr($this->_streamBuffer,$pos+2);
				$command = json_decode($command,true);
				if ($command) {
					call_user_func($this->_streamCallback,$command);
				}
			}
		}
		return strlen($data);
	}

	/**
	 * Opens a long lived HTTP connection to the app.net servers, and sends data
	 * received to the httpStreamReceive function. As a general rule you should not
	 * directly call this method, it's used by openStream().
	 */
	protected function httpStream($act, $req, $params=array(),$contentType='application/x-www-form-urlencoded') {
		if ($this->_currentStream) {
			throw new AppDotNetException('There is already an open stream, you must close the existing one before opening a new one');
		}
		$headers = array();
		$this->_streamBuffer = '';
		if ($this->_accessToken) {
			$headers[] = 'Authorization: Bearer '.$this->_accessToken;
		}
		$this->_currentStream = curl_init($req);
		curl_setopt($this->_currentStream, CURLOPT_HTTPHEADER, $headers);
		curl_setopt($this->_currentStream, CURLOPT_RETURNTRANSFER, true);
		curl_setopt($this->_currentStream, CURLINFO_HEADER_OUT, true);
		curl_setopt($this->_currentStream, CURLOPT_HEADER, true);
		if ($this->_sslCA) {
			curl_setopt($this->_currentStream, CURLOPT_CAINFO, $this->_sslCA);
		}
		// every time we receive a chunk of data, forward it to httpStreamReceive
		curl_setopt($this->_currentStream, CURLOPT_WRITEFUNCTION, array($this, "httpStreamReceive"));

		// curl_exec($ch);
		// return;

		$this->_multiStream = curl_multi_init();
		$this->_lastStreamActivity = time();
		curl_multi_add_handle($this->_multiStream,$this->_currentStream);
	}

	public function reconnectStream() {
		$this->closeStream();
		$this->_connectFailCounter++;
		// if we've failed a few times, back off
		if ($this->_connectFailCounter>1) {
			$sleepTime = pow(2,$this->_connectFailCounter);
			// don't sleep more than 60 seconds
			if ($sleepTime>60) {
				$sleepTime = 60;
			}
			sleep($sleepTime);
		}
		$this->httpStream('get',$this->_streamUrl);
	}

	/**
	 * Process an open stream for x microseconds, then return. This is useful if you want
	 * to be doing other things while processing the stream. If you just want to
	 * consume the stream without other actions, you can call processForever() instead.
	 * @param float @microseconds The number of microseconds to process for before
	 * returning. There are 1,000,000 microseconds in a second.
	 * @return void
	 */
	public function processStream($microseconds=null) {
		if (!$this->_multiStream) {
			throw new AppDotNetException('You must open a stream before calling processStream()');
		}
		$start = microtime(true);
		$active = null;
		$inQueue = null;
		$sleepFor = 0;
		do {
			// if we haven't received anything within 30 seconds, reconnect
			if (time()-$this->_lastStreamActivity>=30) {
				$this->reconnectStream();
			}
			curl_multi_exec($this->_multiStream, $active);
			if (!$active) {
				$httpCode = curl_getinfo($this->_currentStream,CURLINFO_HTTP_CODE);
				// don't reconnect on 400 errors
				if ($httpCode>=400 && $httpCode<=499) {
					throw new AppDotNetException('Received HTTP error '.$httpCode.' check your URL and credentials before reconnecting');
				}
				$this->reconnectStream();
			}
			// sleep for a max of 2/10 of a second
			$timeSoFar = (microtime(true)-$start)*1000000;
			$sleepFor = 200000;
			if ($timeSoFar+$sleepFor>$microseconds) {
				$sleepFor = $microseconds - $timeSoFar;
			}

			if ($sleepFor>0) {
				usleep($sleepFor);
			}
		} while ($timeSoFar+$sleepFor<$microseconds);
	}

	/**
	 * Process an open stream forever. This function will never return, if you
	 * want to perform other actions while consuming the stream, you should use
	 * processFor() instead.
	 * @return void This function will never return
	 * @see processFor();
	 */
	public function processStreamForever() {
		while (true) {
			$this->processStream(600);
		}
>>>>>>> ff654d37
	}

}

class AppDotNetException extends Exception {}<|MERGE_RESOLUTION|>--- conflicted
+++ resolved
@@ -45,14 +45,6 @@
 	// ssl certification
 	private $_sslCA = null;
 
-<<<<<<< HEAD
-	/**
-	 * Constructs an AppDotNet PHP object with the specified client ID and 
-	 * client secret.
-	 * @param string $client_id The client ID you received from App.net when 
-	 * creating your app.
-	 * @param string $client_secret The client secret you received from 
-=======
 	// the callback function to be called when an event is received from the stream
 	private $_streamCallback = null;
 
@@ -94,7 +86,6 @@
 	 * @param string $client_id The client ID you received from App.net when
 	 * creating your app.
 	 * @param string $client_secret The client secret you received from
->>>>>>> ff654d37
 	 * App.net when creating your app.
 	 */
 	public function __construct($client_id,$client_secret) {
@@ -106,8 +97,6 @@
 		if (file_exists(dirname(__FILE__).'/DigiCertHighAssuranceEVRootCA.pem')) {
 			$this->_sslCA = dirname(__FILE__).'/DigiCertHighAssuranceEVRootCA.pem';
 		}
-<<<<<<< HEAD
-=======
 	}
 
 	/**
@@ -119,7 +108,6 @@
 	 */
 	public function includeResponseEnvelope() {
 		$this->_stripResponseEnvelope=false;
->>>>>>> ff654d37
 	}
 
 	/**
@@ -158,11 +146,7 @@
 	 * setAccessToken() later on to return on behalf of the user.
 	 */
 	public function getAccessToken($callback_uri) {
-<<<<<<< HEAD
-		// if there's no access token set, and they're returning from 
-=======
 		// if there's no access token set, and they're returning from
->>>>>>> ff654d37
 		// the auth page with a code, use the code to get a token
 		if (!$this->_accessToken && isset($_GET['code']) && $_GET['code']) {
 
@@ -190,11 +174,7 @@
 
 	/**
 	 * Set the access token (eg: after retrieving it from offline storage)
-<<<<<<< HEAD
-	 * @param string $token A valid access token you're previously received 
-=======
 	 * @param string $token A valid access token you're previously received
->>>>>>> ff654d37
 	 * from calling getAccessToken().
 	 */
 	public function setAccessToken($token) {
@@ -231,11 +211,7 @@
 	}
 
 	/**
-<<<<<<< HEAD
-	 * Returns the total number of requests you're allowed within the 
-=======
 	 * Returns the total number of requests you're allowed within the
->>>>>>> ff654d37
 	 * alloted time period.
 	 * @see getRateLimitReset()
 	 */
@@ -306,11 +282,7 @@
 		return $content;
 	}
 
-<<<<<<< HEAD
-	/** 
-=======
-	/**
->>>>>>> ff654d37
+	/**
 	 * Internal function. Used to turn things like TRUE into 1, and then
 	 * calls http_build_query.
 	 */
@@ -327,15 +299,6 @@
 		return http_build_query($array);
 	}
 
-<<<<<<< HEAD
-	
-	/** 
-	 * Internal function to handle all 
-	 * HTTP requests (POST,PUT,GET,DELETE)
-	 */
-	protected function httpReq($act, $req, $params=array(),$contentType='application/x-www-form-urlencoded') {
-		$ch = curl_init($req); 
-=======
 
 	/**
 	 * Internal function to handle all
@@ -343,7 +306,6 @@
 	 */
 	protected function httpReq($act, $req, $params=array(),$contentType='application/x-www-form-urlencoded') {
 		$ch = curl_init($req);
->>>>>>> ff654d37
 		$headers = array();
 		if($act != 'get') {
 			curl_setopt($ch, CURLOPT_POST, true);
@@ -353,7 +315,6 @@
 			}
 			curl_setopt($ch, CURLOPT_POSTFIELDS, $params);
 			$headers[] = "Content-Type: ".$contentType;
-<<<<<<< HEAD
 		}
 		if($act != 'post' && $act != 'post-img') {
 			curl_setopt($ch, CURLOPT_CUSTOMREQUEST, strtoupper($act));
@@ -371,34 +332,6 @@
 		if ($this->_sslCA) {
 			curl_setopt($ch, CURLOPT_CAINFO, $this->_sslCA);
 		}
-		$this->_last_response = curl_exec($ch); 
-		$this->_last_request = curl_getinfo($ch,CURLINFO_HEADER_OUT);
-		curl_close($ch);
-		if ($this->_last_request===false) {
-			if (!curl_getinfo($ch,CURLINFO_SSL_VERIFYRESULT)) {
-				throw new AppDotNetException('SSL verification failed, connection terminated.');
-			}
-		}
-		$response = $this->parseHeaders($this->_last_response);
-		$response = json_decode($response,true);
-=======
-		}
-		if($act != 'post' && $act != 'post-img') {
-			curl_setopt($ch, CURLOPT_CUSTOMREQUEST, strtoupper($act));
-		}
-		if($act == 'get' && isset($params['access_token'])) {
-			$headers[] = 'Authorization: Bearer '.$params['access_token'];
-		}
-		else if ($this->_accessToken) {
-			$headers[] = 'Authorization: Bearer '.$this->_accessToken;
-		}
-		curl_setopt($ch, CURLOPT_HTTPHEADER, $headers);
-		curl_setopt($ch, CURLOPT_RETURNTRANSFER, true);
-		curl_setopt($ch, CURLINFO_HEADER_OUT, true);
-		curl_setopt($ch, CURLOPT_HEADER, true);
-		if ($this->_sslCA) {
-			curl_setopt($ch, CURLOPT_CAINFO, $this->_sslCA);
-		}
 		$this->_last_response = curl_exec($ch);
 		$this->_last_request = curl_getinfo($ch,CURLINFO_HEADER_OUT);
 		$http_status = curl_getinfo($ch, CURLINFO_HTTP_CODE);
@@ -425,7 +358,6 @@
 
 
 		// look for errors
->>>>>>> ff654d37
 		if (isset($response['error'])) {
 			if (is_array($response['error'])) {
 				throw new AppDotNetException($response['error']['message'],
@@ -452,7 +384,28 @@
 		}
 	}
 
-<<<<<<< HEAD
+
+	/**
+	 * Get max_id from last meta response data envelope
+	 */
+	public function getResponseMaxID() {
+		return $this->_maxid;
+	}
+
+	/**
+	 * Get min_id from last meta response data envelope
+	 */
+	public function getResponseMinID() {
+		return $this->_minid;
+	}
+
+	/**
+	 * Get more from last meta response data envelope
+	 */
+	public function getResponseMore() {
+		return $this->_more;
+	}
+
 	/**
 	 * Return the Filters for the current user.
 	 */
@@ -474,51 +427,6 @@
 	}
 
 	/**
-=======
-
-	/**
-	 * Get max_id from last meta response data envelope
-	 */
-	public function getResponseMaxID() {
-		return $this->_maxid;
-	}
-
-	/**
-	 * Get min_id from last meta response data envelope
-	 */
-	public function getResponseMinID() {
-		return $this->_minid;
-	}
-
-	/**
-	 * Get more from last meta response data envelope
-	 */
-	public function getResponseMore() {
-		return $this->_more;
-	}
-
-	/**
-	 * Return the Filters for the current user.
-	 */
-	public function getAllFilters() {
-		return $this->httpReq('get',$this->_baseUrl.'filters');
-	}
-
-	/**
-	 * Create a Filter for the current user.
-	 * @param string $name The name of the new filter
-	 * @param array $filters An associative array of filters to be applied.
-	 * This may change as the API evolves, as of this writing possible
-	 * values are: user_ids, hashtags, link_domains, and mention_user_ids.
-	 * You will need to provide at least one filter name=>value pair.
-	 */
-	public function createFilter($name='New filter', $filters=array()) {
-		$filters['name'] = $name;
-		return $this->httpReq('post',$this->_baseUrl.'filters',$filters);
-	}
-
-	/**
->>>>>>> ff654d37
 	 * Returns a specific Filter object.
 	 * @param integer $filter_id The ID of the filter you wish to retrieve.
 	 */
@@ -527,390 +435,11 @@
 	}
 
 	/**
-<<<<<<< HEAD
-	 * Delete a Filter. The Filter must belong to the current User. 
-=======
 	 * Delete a Filter. The Filter must belong to the current User.
->>>>>>> ff654d37
 	 * @return object Returns the deleted Filter on success.
 	 */
 	public function deleteFilter($filter_id=null) {
 		return $this->httpReq('delete',$this->_baseUrl.'filters/'.urlencode($filter_id));
-<<<<<<< HEAD
-	}
-
-	/**
-	 * Create a new Post object. Mentions and hashtags will be parsed out of the 
-	 * post text, as will bare URLs. To create a link in a post without using a 
-	 * bare URL, include the anchor text in the post's text and include a link 
-	 * entity in the post creation call.
-	 * @param string $text The text of the post
-	 * @param array $data An associative array of optional post data. This
-	 * will likely change as the API evolves, as of this writing allowed keys are:
-	 * reply_to, and annotations. "annotations" may be a complex object represented
-	 * by an associative array.
-	 * @param array $params An associative array of optional data to be included
-         * in the URL (such as 'include_annotations' and 'include_machine')
-	 * @return array An associative array representing the post.
-	 */
-	public function createPost($text=null, $data = array(), $params = array()) {
-		$data['text'] = $text;
-		$json = json_encode($data);
-		$qs = '';
-		if (!empty($params)) {
-			$qs = '?'.$this->buildQueryString($params);
-		}
-		return $this->httpReq('post',$this->_baseUrl.'posts'.$qs, $json, 'application/json');
-	}
-
-	/**
-	 * Returns a specific Post.
-	 * @param integer $post_id The ID of the post to retrieve
-	 * @param array $params An associative array of optional general parameters. 
-	 * This will likely change as the API evolves, as of this writing allowed keys 
-	 * are: include_annotations.
-	 * @return array An associative array representing the post
-	 */
-	public function getPost($post_id=null,$params = array()) {
-		return $this->httpReq('get',$this->_baseUrl.'posts/'.urlencode($post_id)
-						.'?'.$this->buildQueryString($params));
-	}
-
-	/**
-	 * Delete a Post. The current user must be the same user who created the Post. 
-	 * It returns the deleted Post on success.
-	 * @param integer $post_id The ID of the post to delete
-	 * @param array An associative array representing the post that was deleted
-	 */
-	public function deletePost($post_id=null) {
-		return $this->httpReq('delete',$this->_baseUrl.'posts/'.urlencode($post_id));
-	}
-
-	/**
-	 * Retrieve the Posts that are 'in reply to' a specific Post.
-	 * @param integer $post_id The ID of the post you want to retrieve replies for.
-	 * @param array $params An associative array of optional general parameters. 
-	 * This will likely change as the API evolves, as of this writing allowed keys 
-	 * are:	count, before_id, since_id, include_muted, include_deleted, 
-	 * include_directed_posts, and include_annotations.
-	 * @return An array of associative arrays, each representing a single post.
-	 */
-	public function getPostReplies($post_id=null,$params = array()) {
-		return $this->httpReq('get',$this->_baseUrl.'posts/'.urlencode($post_id)
-				.'/replies?'.$this->buildQueryString($params));
-	}
-
-	/**
-	 * Get the most recent Posts created by a specific User in reverse 
-	 * chronological order (most recent first).
-	 * @param mixed $user_id Either the ID of the user you wish to retrieve posts by,
-	 * or the string "me", which will retrieve posts for the user you're authenticated
-	 * as.
-	 * @param array $params An associative array of optional general parameters. 
-	 * This will likely change as the API evolves, as of this writing allowed keys 
-	 * are:	count, before_id, since_id, include_muted, include_deleted, 
-	 * include_directed_posts, and include_annotations.
-	 * @return An array of associative arrays, each representing a single post.
-	 */
-	public function getUserPosts($user_id='me', $params = array()) {
-		return $this->httpReq('get',$this->_baseUrl.'users/'.urlencode($user_id)
-					.'/posts?'.$this->buildQueryString($params));
-	}
-	
-	/**
-	 * Get the most recent Posts mentioning by a specific User in reverse 
-	 * chronological order (newest first).
-	 * @param mixed $user_id Either the ID of the user who is being mentioned, or 
-	 * the string "me", which will retrieve posts for the user you're authenticated
-	 * as.
-	 * @param array $params An associative array of optional general parameters. 
-	 * This will likely change as the API evolves, as of this writing allowed keys 
-	 * are:	count, before_id, since_id, include_muted, include_deleted, 
-	 * include_directed_posts, and include_annotations.
-	 * @return An array of associative arrays, each representing a single post.
-	 */
-	public function getUserMentions($user_id='me',$params = array()) {
-		return $this->httpReq('get',$this->_baseUrl.'users/'
-			.urlencode($user_id).'/mentions?'.$this->buildQueryString($params));
-	}
-
-	/**
-	 * Return the 20 most recent posts from the current User and 
-	 * the Users they follow.
-	 * @param array $params An associative array of optional general parameters. 
-	 * This will likely change as the API evolves, as of this writing allowed keys 
-	 * are:	count, before_id, since_id, include_muted, include_deleted, 
-	 * include_directed_posts, and include_annotations.
-	 * @return An array of associative arrays, each representing a single post.
-	 */
-	public function getUserStream($params = array()) {
-		return $this->httpReq('get',$this->_baseUrl.'posts/stream?'.$this->buildQueryString($params));
-	}
-
-	/**
-	 * Returns a specific user object.
-	 * @param mixed $user_id The ID of the user you want to retrieve, or the string
-	 * "me" to retrieve data for the users you're currently authenticated as.
-	 * @return array An associative array representing the user data.
-	 */
-	public function getUser($user_id='me') {
-		return $this->httpReq('get',$this->_baseUrl.'users/'.urlencode($user_id));
-	}
-
-	/**
-	 * Add the specified user ID to the list of users followed.
-	 * Returns the User object of the user being followed.
-	 * @param integer $user_id The user ID of the user to follow.
-	 * @return array An associative array representing the user you just followed.
-	 */
-	public function followUser($user_id=null) {
-		return $this->httpReq('post',$this->_baseUrl.'users/'.urlencode($user_id).'/follow');
-	}
-
-	/**
-	 * Removes the specified user ID to the list of users followed.
-	 * Returns the User object of the user being unfollowed.
-	 * @param integer $user_id The user ID of the user to unfollow.
-	 * @return array An associative array representing the user you just unfollowed.
-	 */
-	public function unfollowUser($user_id=null) {
-		return $this->httpReq('delete',$this->_baseUrl.'users/'.urlencode($user_id).'/follow');
-	}
-
-	/**
-	 * Returns an array of User objects the specified user is following.
-	 * @param mixed $user_id Either the ID of the user being followed, or 
-	 * the string "me", which will retrieve posts for the user you're authenticated
-	 * as.
-	 * @return array An array of associative arrays, each representing a single 
-	 * user following $user_id
-	 */
-	public function getFollowing($user_id='me') {
-		return $this->httpReq('get',$this->_baseUrl.'users/'.$user_id.'/following');
-	}
-	
-	/**
-	 * Returns an array of User objects for users following the specified user.
-	 * @param mixed $user_id Either the ID of the user being followed, or 
-	 * the string "me", which will retrieve posts for the user you're authenticated
-	 * as.
-	 * @return array An array of associative arrays, each representing a single 
-	 * user following $user_id
-	 */
-	public function getFollowers($user_id='me') {
-		return $this->httpReq('get',$this->_baseUrl.'users/'.$user_id.'/followers');
-	}
-
-	/**
-	 * Return Posts matching a specific #hashtag.
-	 * @param string $hashtag The hashtag you're looking for.
-	 * @param array $params An associative array of optional general parameters. 
-	 * This will likely change as the API evolves, as of this writing allowed keys 
-	 * are:	count, before_id, since_id, include_muted, include_deleted, 
-	 * include_directed_posts, and include_annotations.
-	 * @return An array of associative arrays, each representing a single post.
-	 */
-	public function searchHashtags($hashtag=null, $params = array()) {
-		return $this->httpReq('get',$this->_baseUrl.'posts/tag/'
-				.urlencode($hashtag).'?'.$this->buildQueryString($params));
-	}
-
-	/**
-	 * Retrieve a list of all public Posts on App.net, often referred to as the
-	 * global stream.
-	 * @param array $params An associative array of optional general parameters. 
-	 * This will likely change as the API evolves, as of this writing allowed keys 
-	 * are:	count, before_id, since_id, include_muted, include_deleted, 
-	 * include_directed_posts, and include_annotations.
-	 * @return An array of associative arrays, each representing a single post.
-	 */
-	public function getPublicPosts($params = array()) {
-		return $this->httpReq('get',$this->_baseUrl.'posts/stream/global?'.$this->buildQueryString($params));
-	}
-
-	/**
-	 * Retrieve a user's user ID by specifying their username.
-	 * Not currently supported by the API, so we scrape the alpha.app.net site for the info.
-	 * @param string $username The username of the user you want the ID of, without
-	 * an @ symbol at the beginning.
-	 * @return integer The user's user ID
-	 */
-	public function getIdByUsername($username=null) {
-		$ch = curl_init('https://alpha.app.net/'.urlencode(strtolower($username))); 
-		curl_setopt($ch, CURLOPT_POST, false);
-		curl_setopt($ch, CURLOPT_RETURNTRANSFER, true);
-		curl_setopt($ch,CURLOPT_USERAGENT,
-			'Mozilla/5.0 (Macintosh; Intel Mac OS X 10.7; rv:7.0.1) Gecko/20100101 Firefox/7.0.1');
-		$response = curl_exec($ch); 
-		curl_close($ch);
-		$temp = explode('title="User Id ',$response);
-		$temp2 = explode('"',$temp[1]);
-		$user_id = $temp2[0];
-		return $user_id;
-	}
-	
-	/**
-	 * Mute a user
-	 * @param integer $user_id The user ID to mute
-	 */
-	public function muteUser($user_id=null) {
-	 	return $this->httpReq('post',$this->_baseUrl.'users/'.urlencode($user_id).'/mute');
-	}   
-	
-	/**
-	 * Unmute a user
-	 * @param integer $user_id The user ID to unmute
-	 */
-	public function unmuteUser($user_id=null) {
-		return $this->httpReq('delete',$this->_baseUrl.'users/'.urlencode($user_id).'/mute');
-	}       
-
-	/**
-	 * List the users muted by the current user
-	 * @return array An array of associative arrays, each representing one muted user.
-	 */
-	public function getMuted() {
-		return $this->httpReq('get',$this->_baseUrl.'users/me/muted');
-	}
-
-	/**
-	* Star a post
-	* @param integer $post_id The post ID to star
-	*/
-	public function starPost($post_id=null) {
-		return $this->httpReq('post',$this->_baseUrl.'posts/'.urlencode($post_id).'/star');
-	}
-
-	/**
-	* Unstar a post
-	* @param integer $post_id The post ID to unstar
-	*/
-	public function unstarPost($post_id=null) {
-		return $this->httpReq('delete',$this->_baseUrl.'posts/'.urlencode($post_id).'/star');
-	}
-
-	/**
-	* List the posts starred by the current user
-	* @param array $params An associative array of optional general parameters. 
-	* This will likely change as the API evolves, as of this writing allowed keys 
-	* are:	count, before_id, since_id, include_muted, include_deleted, 
-	* include_directed_posts, and include_annotations.
-	* See https://github.com/appdotnet/api-spec/blob/master/resources/posts.md#general-parameters
-	* @return array An array of associative arrays, each representing a single 
-	* user who has starred a post
-	*/
-	public function getStarred($user_id='me', $params = array()) {
-		return $this->httpReq('get',$this->_baseUrl.'users/'.urlencode($user_id).'/stars'
-					.'?'.$this->buildQueryString($params));
-	}
-
-	/**
-	* List the users who have starred a post
-	* @param integer $post_id the post ID to get stars from
-	* @return array An array of associative arrays, each representing one user.
-	*/
-	public function getStars($post_id=null) {
-		return $this->httpReq('get',$this->_baseUrl.'posts/'.urlencode($post_id).'/stars');
-	}
-
-	/**
-	 * Returns an array of User objects of users who reposted the specified post.
-	 * @param integer $post_id the post ID to 
-	 * @return array An array of associative arrays, each representing a single 
-	 * user who reposted $post_id
-	 */
-	public function getReposters($post_id){
-		return $this->httpReq('get',$this->_baseUrl.'posts/'.urlencode($post_id).'/reposters'); 
-	}
-
-	/**
-	 * Repost an existing Post object.
-	 * @param integer $post_id The id of the post
-	 * @return not a clue
-	 */
-	public function repost($post_id){
-		return $this->httpReq('post',$this->_baseUrl.'posts/'.urlencode($post_id).'/repost');
-	}
-
-	/**
-	 * Delete a post that the user has reposted.
-	 * @param integer $post_id The id of the post
-	 * @return not a clue
-	 */
-	public function deleteRepost($post_id){
-		return $this->httpReq('delete',$this->_baseUrl.'posts/'.urlencode($post_id).'/repost');
-	}
-
-	/**
-	* List the users who match a specific search term
-	* @param string $search The search query. Supports @username or #tag searches as
-	* well as normal search terms. Searches username, display name, bio information.
-	* Does not search posts.
-	* @return array An array of associative arrays, each representing one user.
-	*/
-	public function searchUsers($search="") {
-		return $this->httpReq('get',$this->_baseUrl.'users/search?q='.urlencode($search));
-	}
-
-
-	/**
-	 * Return the 20 most recent posts for a stream using a valid Token
-	 * @param array $params An associative array of optional general parameters.
-	 * This will likely change as the API evolves, as of this writing allowed keys
-	 * are: count, before_id, since_id, include_muted, include_deleted,
-	 * include_directed_posts, and include_annotations.
-	 * @return An array of associative arrays, each representing a single post.
-	 */
-	public function getTokenStream($params = array()) {
-		if ($params[access_token]) {
-			return $this->httpReq('get',$this->_baseUrl.'posts/stream?'.$this->buildQueryString($params),$params); } else { return $this->httpReq('get',$this->_baseUrl.'posts/stream?'.$this->buildQueryString($params));
-		}
-	}
-
-	/**
-	 * Get a user object by username
-	 * @param string $name the @name to get
-	 * @return array representing one user
-	 */
-	public function getUserByName($name=null) {
-		return $this->httpReq('get',$this->_baseUrl.'users/@'.$name);
-	}
-
-	/**
-	 * Update Profile Data via JSON
-	 * @data array containing user descriptors
-	 */
-	public function updateUserData($data = array()) {
-		$json = json_encode($data);
-		return $this->httpReq('put',$this->_baseUrl.'users/me', $json, 'application/json');
-	}
-
-	/**
-	 * Update a user image
-	 * @which avatar|cover
-	 * @image path reference to image
-	 */
-	protected function updateUserImage($which = 'avatar', $image = null) {
-		$data = array($which=>"@$image");
-		return $this->httpReq('post-img',$this->_baseUrl.'users/me/'.$which, $data, 'multipart/form-data');
-	}
-
-	public function updateUserAvatar($avatar = null) {
-		if($avatar != null)
-			return $this->updateUserImage('avatar', $avatar);
-	}
-
-	public function updateUserCover($cover = null) {
-		if($cover != null)
-			return $this->updateUserImage('cover', $cover);
-	}
-
-	public function getLastRequest() {
-		return $this->_last_request;
-	}
-	public function getLastResponse() {
-		return $this->_last_response;
-=======
 	}
 
 	/**
@@ -1549,7 +1078,6 @@
 		while (true) {
 			$this->processStream(600);
 		}
->>>>>>> ff654d37
 	}
 
 }
